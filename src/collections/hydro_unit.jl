#  Copyright (c) 2024: PSR, CCEE (Câmara de Comercialização de Energia  
#      Elétrica), and contributors
#  This Source Code Form is subject to the terms of the Mozilla Public
#  License, v. 2.0. If a copy of the MPL was not distributed with this
#  file, You can obtain one at https://mozilla.org/MPL/2.0/.
#############################################################################
# IARA
# See https://github.com/psrenergy/IARA.jl
#############################################################################

# ---------------------------------------------------------------------
# Collection definition
# ---------------------------------------------------------------------
"""
    HydroUnit

Hydro units are high-level data structures that represent hydro electricity generation.
"""
@collection @kwdef mutable struct HydroUnit <: AbstractCollection
    label::Vector{String} = []
    existing::Vector{HydroUnit_Existence.T} = []
    max_generation::Vector{Float64} = []
    production_factor::Vector{Float64} = []
    max_turbining::Vector{Float64} = []
    min_volume::Vector{Float64} = []
    max_volume::Vector{Float64} = []
    initial_volume::Vector{Float64} = []
    initial_volume_type::Vector{HydroUnit_InitialVolumeDataType.T} = []
    initial_volume_variation_type::Vector{HydroUnit_InitialVolumeVariationType.T} = []
    min_outflow::Vector{Float64} = []
    om_cost::Vector{Float64} = []
    has_commitment::Vector{HydroUnit_HasCommitment.T} = []
    intra_period_operation::Vector{HydroUnit_IntraPeriodOperation.T} = []
    min_generation::Vector{Float64} = []
    # index of the bus to which the hydro unit belongs in the collection Bus
    bus_index::Vector{Int} = []
    # index of the bidding group to which the hydro unit belongs in the collection BiddingGroup
    bidding_group_index::Vector{Int} = []
    # index of the gauging station from which the hydro unit receives its inflow in the collection GaugingStation
    gauging_station_index::Vector{Int} = []
    # index of the downstream turbining hydro Plant in the collection HydroUnit
    turbine_to::Vector{Int} = []
    # index of the downstream spillage hydro Plant in the collection HydroUnit
    spill_to::Vector{Int} = []
    waveguide_volume::Vector{Vector{Float64}} = []
    inflow_ex_ante_file::String = ""
    inflow_ex_post_file::String = ""
    initial_volume_by_scenario_file::String = ""

    # caches
    is_associated_with_some_virtual_reservoir::Vector{Bool} = []
    virtual_reservoir_index::Vector{Int} = []
end

# ---------------------------------------------------------------------
# Collection manipulation
# ---------------------------------------------------------------------

"""
    initialize!(hydro_unit::HydroUnit, inputs::AbstractInputs)

Initialize the Hydro Unit collection from the database.
"""
function initialize!(hydro_unit::HydroUnit, inputs::AbstractInputs)
    num_hydro_units = PSRI.max_elements(inputs.db, "HydroUnit")
    if num_hydro_units == 0
        return nothing
    end

    hydro_unit.label = PSRI.get_parms(inputs.db, "HydroUnit", "label")
    hydro_unit.initial_volume = PSRI.get_parms(inputs.db, "HydroUnit", "initial_volume")
    hydro_unit.initial_volume_type =
        convert_to_enum.(
            PSRI.get_parms(inputs.db, "HydroUnit", "initial_volume_type"),
            HydroUnit_InitialVolumeDataType.T,
        )
    hydro_unit.initial_volume_variation_type =
        convert_to_enum.(
            PSRI.get_parms(inputs.db, "HydroUnit", "initial_volume_variation_type"),
            HydroUnit_InitialVolumeVariationType.T,
        )
    hydro_unit.intra_period_operation =
        convert_to_enum.(
            PSRI.get_parms(inputs.db, "HydroUnit", "intra_period_operation"),
            HydroUnit_IntraPeriodOperation.T,
        )
    hydro_unit.has_commitment =
        convert_to_enum.(
            PSRI.get_parms(inputs.db, "HydroUnit", "has_commitment"),
            HydroUnit_HasCommitment.T,
        )
    hydro_unit.bus_index = PSRI.get_map(inputs.db, "HydroUnit", "Bus", "id")
    hydro_unit.bidding_group_index = PSRI.get_map(inputs.db, "HydroUnit", "BiddingGroup", "id")
    hydro_unit.gauging_station_index = PSRI.get_map(inputs.db, "HydroUnit", "GaugingStation", "id")
    hydro_unit.turbine_to = PSRI.get_map(inputs.db, "HydroUnit", "HydroUnit", "turbine_to")
    hydro_unit.spill_to = PSRI.get_map(inputs.db, "HydroUnit", "HydroUnit", "spill_to")
    hydro_unit.waveguide_volume =
        PSRDatabaseSQLite.read_vector_parameters(inputs.db, "HydroUnit", "waveguide_volume")

    # Load time series files
    hydro_unit.inflow_ex_ante_file =
        PSRDatabaseSQLite.read_time_series_file(inputs.db, "HydroUnit", "inflow_ex_ante")
    hydro_unit.inflow_ex_post_file =
        PSRDatabaseSQLite.read_time_series_file(inputs.db, "HydroUnit", "inflow_ex_post")
    hydro_unit.initial_volume_by_scenario_file =
        PSRDatabaseSQLite.read_time_series_file(inputs.db, "HydroUnit", "initial_volume_by_scenario")

    hydro_unit.is_associated_with_some_virtual_reservoir = zeros(Bool, num_hydro_units)
    hydro_unit.virtual_reservoir_index = fill(null_value(Int), num_hydro_units)

    update_time_series_from_db!(hydro_unit, inputs.db, initial_date_time(inputs))

    return nothing
end

function load_new_attributes_from_db!(hydro_unit::HydroUnit, db_temp)
    hydro_unit.waveguide_volume =
        PSRDatabaseSQLite.read_vector_parameters(db_temp, "HydroUnit", "waveguide_volume")
    return nothing
end

"""
    update_time_series_from_db!(hydro_unit::HydroUnit, db::DatabaseSQLite, period_date_time::DateTime)

Update the Hydro Unit time series from the database.
"""
function update_time_series_from_db!(
    hydro_unit::HydroUnit,
    db::DatabaseSQLite,
    period_date_time::DateTime,
)
    date = Dates.format(period_date_time, "yyyymmddHHMMSS")
    hydro_unit.existing =
        @memoized_lru "hydro_unit-existing-$date" convert_to_enum.(
            PSRDatabaseSQLite.read_time_series_row(
                db,
                "HydroUnit",
                "existing";
                date_time = period_date_time,
            ),
            HydroUnit_Existence.T,
        )
    hydro_unit.production_factor =
        @memoized_lru "hydro_unit-production_factor-$date" PSRDatabaseSQLite.read_time_series_row(
            db,
            "HydroUnit",
            "production_factor";
            date_time = period_date_time,
        )
    hydro_unit.min_generation =
        @memoized_lru "hydro_unit-min_generation-$date" PSRDatabaseSQLite.read_time_series_row(
            db,
            "HydroUnit",
            "min_generation";
            date_time = period_date_time,
        )
    hydro_unit.max_generation =
        @memoized_lru "hydro_unit-max_generation-$date" PSRDatabaseSQLite.read_time_series_row(
            db,
            "HydroUnit",
            "max_generation";
            date_time = period_date_time,
        )
    hydro_unit.max_turbining =
        @memoized_lru "hydro_unit-max_turbining-$date" PSRDatabaseSQLite.read_time_series_row(
            db,
            "HydroUnit",
            "max_turbining";
            date_time = period_date_time,
        )
    hydro_unit.min_volume =
        @memoized_lru "hydro_unit-min_volume-$date" PSRDatabaseSQLite.read_time_series_row(
            db,
            "HydroUnit",
            "min_volume";
            date_time = period_date_time,
        )
    hydro_unit.max_volume =
        @memoized_lru "hydro_unit-max_volume-$date" PSRDatabaseSQLite.read_time_series_row(
            db,
            "HydroUnit",
            "max_volume";
            date_time = period_date_time,
        )
    hydro_unit.min_outflow =
        @memoized_lru "hydro_unit-min_outflow-$date" PSRDatabaseSQLite.read_time_series_row(
            db,
            "HydroUnit",
            "min_outflow";
            date_time = period_date_time,
        )
    hydro_unit.om_cost =
        @memoized_lru "hydro_unit-om_cost-$date" PSRDatabaseSQLite.read_time_series_row(
            db,
            "HydroUnit",
            "om_cost";
            date_time = period_date_time,
        )
    return nothing
end

"""
    add_hydro_unit!(db::DatabaseSQLite; kwargs...)
    
Add a Hydro Unit to the database.
    
$(PSRDatabaseSQLite.collection_docstring(model_directory(), "HydroUnit"))

!!! note "Note"
    - `bidding_group_id` is required if the run mode is not set to `TRAIN_MIN_COST`.
    - `min_generation` is required if `has_commitment` is set to `1`.

Example:
```julia
IARA.add_hydro_unit!(db;
    label = "Hydro1",
    intra_period_operation = IARA.HydroUnit_IntraPeriodOperation.CYCLIC_WITH_FLEXIBLE_START,
    parameters = DataFrame(;
        date_time = [DateTime(0)],
        existing = [IARA.HydroUnit_Existence.EXISTS], # 1 = true
        production_factor = [1.0], # MW/m³/s
        max_generation = [100.0], # MW
        max_turbining = [100.0], # m³/s
        min_volume = [0.0], # hm³
        max_volume = [0.0], # hm³
        min_outflow = [0.0], # m³/s
        om_cost = [0.0], # \$/MWh
    ),
    initial_volume = 0.0, # hm³
    gaugingstation_id = "gauging_station",
    biddinggroup_id = "Hydro Owner",
    bus_id = "Island",
)
```
""" # TODO: correct the units of the parameters
function add_hydro_unit!(db::DatabaseSQLite; kwargs...)
    if !haskey(kwargs, :gaugingstation_id)
        gauging_station_label = kwargs[:label]
        add_gauging_station!(db; label = gauging_station_label)
        kwargs = Dict(kwargs...)
        kwargs[:gaugingstation_id] = gauging_station_label
    end

    sql_typed_kwargs = build_sql_typed_kwargs(kwargs)
    PSRI.create_element!(db, "HydroUnit"; sql_typed_kwargs...)
    return nothing
end

"""
    update_hydro_unit!(db::DatabaseSQLite, label::String; kwargs...)

Update the Hydro Unit named 'label' in the database.

Example:
```julia
IARA.update_hydro_unit!(
    db,
    "hyd_1";
    initial_volume = 1000.0
)
```
"""
function update_hydro_unit!(
    db::DatabaseSQLite,
    label::String;
    kwargs...,
)
    sql_typed_kwargs = build_sql_typed_kwargs(kwargs)
    for (attribute, value) in sql_typed_kwargs
        PSRI.set_parm!(
            db,
            "HydroUnit",
            string(attribute),
            label,
            value,
        )
    end
    return db
end

"""
    update_hydro_unit_vectors!(db::DatabaseSQLite, label::String; kwargs...)

Update the vectors of the Hydro Unit named 'label' in the database.
"""
function update_hydro_unit_vectors!(
    db::DatabaseSQLite,
    label::String;
    kwargs...,
)
    sql_typed_kwargs = build_sql_typed_kwargs(kwargs)
    for (attribute, value) in sql_typed_kwargs
        PSRDatabaseSQLite.update_vector_parameters!(
            db,
            "HydroUnit",
            string(attribute),
            label,
            value,
        )
    end
    return db
end

"""
    update_hydro_unit_relation!(
        db::DatabaseSQLite, 
        hydro_unit_label::String; 
        collection::String, 
        relation_type::String, 
        related_label::String
    )

Update the Hydro Unit named 'label' in the database.

Arguments:

  - `db::PSRClassesInterface.DatabaseSQLite`: Database
  - `hydro_unit_label::String`: Hydro Unit label
  - `collection::String`: Collection name that the Hydro Unit is related to
  - `relation_type::String`: Relation type
  - `related_label::String`: Label of the element that the Hydro Unit is related to

Example:
```julia
IARA.update_hydro_unit_relation!(db, "hyd_1";
    collection = "BiddingGroup",
    relation_type = "id",
    related_label = "bg_1",
)
```
"""
function update_hydro_unit_relation!(
    db::DatabaseSQLite,
    hydro_unit_label::String;
    collection::String,
    relation_type::String,
    related_label::String,
)
    PSRI.set_related!(
        db,
        "HydroUnit",
        collection,
        hydro_unit_label,
        related_label,
        relation_type,
    )
    return db
end

"""
    update_hydro_unit_time_series_parameter!(
        db::DatabaseSQLite, 
        label::String, 
        attribute::String, 
        value; 
        dimensions...
    )

Update a Hydro Unit time series parameter in the database for a given dimension value

Arguments:

  - `db::PSRClassesInterface.DatabaseSQLite`: Database
  - `label::String`: Hydro Unit label
  - `attribute::String`: Attribute name
  - `value`: Value to be updated
  - `dimensions...`: Dimension values

Example:
```julia
IARA.update_hydro_unit_time_series_parameter!(
    db,
    "hyd_1",
    "max_volume",
    30.0;
    date_time = DateTime(0), # dimension value
)
```
"""
function update_hydro_unit_time_series_parameter!(
    db::DatabaseSQLite,
    label::String,
    attribute::String,
    value;
    dimensions...,
)
    PSRI.PSRDatabaseSQLite.update_time_series_row!(
        db,
        "HydroUnit",
        attribute,
        label,
        value;
        dimensions...,
    )
    return db
end

"""
    set_hydro_turbine_to!(db::DatabaseSQLite, hydro_unit_from::String, hydro_unit_to::String)

Link two Hydro Units by setting the downstream turbining Hydro Unit.

Example:
```julia
IARA.set_hydro_turbine_to!(db, "hydro_1", "hydro_2")
```
"""
function set_hydro_turbine_to!(
    db::DatabaseSQLite,
    hydro_unit_from::String,
    hydro_unit_to::String,
)
    PSRI.set_related!(
        db,
        "HydroUnit",
        "HydroUnit",
        hydro_unit_from,
        hydro_unit_to,
        "turbine_to",
    )
    return nothing
end

"""
    set_hydro_spill_to!(db::DatabaseSQLite, hydro_unit_from::String, hydro_unit_to::String)

Link two Hydro Units by setting the downstream spillage Hydro Unit.

Example:
```julia
IARA.set_hydro_spill_to!(db, "hydro_1", "hydro_2")
```
"""
function set_hydro_spill_to!(
    db::DatabaseSQLite,
    hydro_unit_from::String,
    hydro_unit_to::String,
)
    PSRI.set_related!(
        db,
        "HydroUnit",
        "HydroUnit",
        hydro_unit_from,
        hydro_unit_to,
        "spill_to",
    )
    return nothing
end

"""
    validate(hydro_unit::HydroUnit)

Validate the Hydro Units' parameters. Return the number of errors found.
"""
function validate(hydro_unit::HydroUnit)
    num_errors = 0
    for i in 1:length(hydro_unit)
        if isempty(hydro_unit.label[i])
            @error("Hydro Unit Label cannot be empty.")
            num_errors += 1
        end
        if hydro_unit.max_generation[i] < 0
            @error(
                "Hydro Unit $(hydro_unit.label[i]) Maximum generation must be non-negative. Current value is $(hydro_unit.max_generation[i])."
            )
            num_errors += 1
        end
        if hydro_unit.max_turbining[i] < 0
            @error(
                "Hydro Unit $(hydro_unit.label[i]) Maximum turbining must be non-negative. Current value is $(hydro_unit.max_turbining[i])."
            )
            num_errors += 1
        end
        if hydro_unit.min_volume[i] < 0
            @error(
                "Hydro Unit $(hydro_unit.label[i]) Minimum volume must be non-negative. Current value is $(hydro_unit.min_volume[i])."
            )
            num_errors += 1
        end
        if hydro_unit.max_volume[i] < 0
            @error(
                "Hydro Unit $(hydro_unit.label[i]) Maximum volume must be non-negative. Current value is $(hydro_unit.max_volume[i])."
            )
            num_errors += 1
        end
        if hydro_unit.initial_volume[i] < 0
            @error(
                "Hydro Unit $(hydro_unit.label[i]) Initial volume must be non-negative. Current value is $(hydro_unit.initial_volume[i])."
            )
            num_errors += 1
        end
        if hydro_unit.min_outflow[i] < 0
            @error(
                "Hydro Unit $(hydro_unit.label[i]) Minimum outflow must be non-negative. Current value is $(hydro_unit.min_outflow[i])."
            )
            num_errors += 1
        end
        if hydro_unit.om_cost[i] < 0
            @error(
                "Hydro Unit $(hydro_unit.label[i]) O&M cost must be non-negative. Current value is $(hydro_unit.om_cost[i])."
            )
            num_errors += 1
        end
        if hydro_unit.initial_volume_type[i] == HydroUnit_InitialVolumeDataType.FRACTION_OF_USEFUL_VOLUME &&
           !(0.0 <= hydro_unit.initial_volume[i] <= 1.0)
            @error(
                "Hydro Unit $(hydro_unit.label[i]) Initial volume type is `PerUnit` must be between 0 and 1. Current value is $(hydro_unit.initial_volume[i])."
            )
            num_errors += 1
        elseif hydro_unit.initial_volume_type[i] == HydroUnit_InitialVolumeDataType.ABSOLUTE_VOLUME_IN_HM3 &&
               !(hydro_unit.min_volume[i] <= hydro_unit.initial_volume[i] <= hydro_unit.max_volume[i])
            # TODO: Could min volume be null?
            @error(
                "Hydro Unit $(hydro_unit.label[i]) Initial volume type is `Volume` must be between minimum and maximum volume [$(hydro_unit.min_volume[i]), $(hydro_unit.max_volume[i])]. Current value is $(hydro_unit.initial_volume[i])."
            )
            num_errors += 1
        end
        if !is_null(hydro_unit.turbine_to[i]) &&
           !(hydro_unit.turbine_to[i] in 1:length(hydro_unit))
            @error(
                "Hydro Unit $(hydro_unit.label[i]) downstream turbining Hydro Unit $(hydro_unit.turbine_to[i]) not found."
            )
            num_errors += 1
        end
        if hydro_unit.turbine_to[i] == i
            @error(
                "Hydro Unit $(hydro_unit.label[i]) downstream turbining Hydro Unit cannot be itself."
            )
            num_errors += 1
        end
        if !is_null(hydro_unit.spill_to[i]) &&
           !(hydro_unit.spill_to[i] in 1:length(hydro_unit))
            @error(
                "Hydro Unit $(hydro_unit.label[i]) downstream spillage Hydro Unit $(hydro_unit.spill_to[i]) not found."
            )
            num_errors += 1
        end
        if hydro_unit.spill_to[i] == i
            @error(
                "Hydro Unit $(hydro_unit.label[i]) downstream spillage Hydro Unit cannot be itself."
            )
            num_errors += 1
        end
        if hydro_unit.has_commitment[i] == HydroUnit_HasCommitment.HAS_COMMITMENT
            if is_null(hydro_unit.min_generation[i])
                @error(
                    "Hydro Unit $(hydro_unit.label[i]) Minimum generation must be defined if it has commitment."
                )
                num_errors += 1
            elseif hydro_unit.min_generation[i] < 0
                @error(
                    "Hydro Unit $(hydro_unit.label[i]) Minimum generation must be non-negative. Current value is $(hydro_unit.min_generation[i])."
                )
                num_errors += 1
            end
        end
        if hydro_unit_downstream_cumulative_production_factor(hydro_unit, i) < 0
            @error(
                "Hydro Unit $(hydro_unit.label[i]) cumulative production factor must be non-negative. Current value is $(hydro_unit_downstream_cumulative_production_factor(hydro_unit, i))."
            )
            num_errors += 1
        end
    end
    if any(hydro_unit.initial_volume_variation_type .== HydroUnit_InitialVolumeVariationType.BY_SCENARIO)
        if isempty(hydro_unit.initial_volume_by_scenario_file)
            @error(
                "At least one Hydro Unit has initial volume variation type set to `BY_SCENARIO`, but no initial volume by scenario file was linked."
            )
            num_errors += 1
        end
    end
    return num_errors
end

"""
    advanced_validations(inputs::AbstractInputs, hydro_unit::HydroUnit)

Validate the Hydro Units' context within the inputs. Return the number of errors found.
"""
# TODO: add validation to bidding_group or virtual_reservoir not nullity
function advanced_validations(inputs::AbstractInputs, hydro_unit::HydroUnit)
    buses = index_of_elements(inputs, Bus)
    bidding_groups = index_of_elements(inputs, BiddingGroup)
    gauging_stations = index_of_elements(inputs, GaugingStation)
    any_hydro_has_min_outflow = any_elements(inputs, HydroUnit; filters = [has_min_outflow])
    virtual_reservoirs = index_of_elements(inputs, VirtualReservoir)

    num_errors = 0
    for i in 1:length(hydro_unit)
        if !(hydro_unit.bus_index[i] in buses)
            @error(
                "Hydro Unit $(hydro_unit.label[i]) Bus ID $(hydro_unit.bus_index[i]) not found."
            )
            num_errors += 1
        end
        if !is_null(hydro_unit.bidding_group_index[i]) &&
           !(hydro_unit.bidding_group_index[i] in bidding_groups)
            @error(
                "Hydro Unit $(hydro_unit.label[i]) Bidding Group ID $(hydro_unit.bidding_group_index[i]) not found."
            )
            num_errors += 1
        end
        if any_elements(inputs, VirtualReservoir)
            if i in union(virtual_reservoir_hydro_unit_indices(inputs)...)
                if is_null(hydro_unit.bidding_group_index[i])
                    @error(
                        "Hydro Unit $(hydro_unit.label[i]) is associated with a Virtual Reservoir and must have a Bidding Group for remuneration calculations."
                    )
                    num_errors += 1
                end
            end
        end
        if !(hydro_unit.gauging_station_index[i] in gauging_stations)
            @error(
                "Hydro Unit $(hydro_unit.label[i]) Gauging Station ID $(hydro_unit.gauging_station_index[i]) not found."
            )
            num_errors += 1
        end
    end
    if any_hydro_has_min_outflow &&
       isnan(hydro_minimum_outflow_violation_cost(inputs))
        @error("Hydro Unit minimum outflow violation cost is not defined.")
        num_errors += 1
    end
    if read_ex_ante_inflow_file(inputs) && hydro_unit.inflow_ex_ante_file == "" && length(hydro_unit) > 0
        @error(
            "The option inflow_scenarios_files is set to $(inflow_scenarios_files(inputs)), but no ex_ante inflow file was linked."
        )
        num_errors += 1
    end
    if read_ex_post_inflow_file(inputs) && hydro_unit.inflow_ex_post_file == "" && length(hydro_unit) > 0
        @error(
            "The option inflow_scenarios_files is set to $(inflow_scenarios_files(inputs)), but no ex_post inflow file was linked."
        )
        num_errors += 1
    end
    if !read_ex_ante_inflow_file(inputs) && hydro_unit.inflow_ex_ante_file != "" && length(hydro_unit) > 0
        @warn(
            "The option inflow_scenarios_files is set to $(inflow_scenarios_files(inputs)), but an ex_ante inflow file was linked.
            This file will be ignored."
        )
    end
    if !read_ex_post_inflow_file(inputs) && hydro_unit.inflow_ex_post_file != "" && length(hydro_unit) > 0
        @warn(
            "The option inflow_scenarios_files is set to $(inflow_scenarios_files(inputs)), but an ex_post inflow file was linked.
            This file will be ignored."
        )
    end
    if some_initial_volume_varies_by_scenario(inputs) && hydro_unit.initial_volume_by_scenario_file != ""
        @warn(
            "An `initial_volume_by_scenario` file was provided. Please note that its unit is not considered, " *
            "and the initial volume unit is instead determined individually for each hydro unit by the `initial_volume_type` field."
        )
    end
    return num_errors
end

# ---------------------------------------------------------------------
# Collection getters
# ---------------------------------------------------------------------

"""
    hydro_unit_max_generation(inputs::AbstractInputs, idx::Int)

Get the maximum generation for the Hydro Unit at index 'idx'.
"""
hydro_unit_max_generation(inputs::AbstractInputs, idx::Int) =
    if is_null(inputs.collections.hydro_unit.max_generation[idx])
        hydro_unit_max_turbining(inputs, idx) * hydro_unit_production_factor(inputs, idx)
    else
        inputs.collections.hydro_unit.max_generation[idx]
    end

"""
    hydro_unit_downstream_cumulative_production_factor(inputs::AbstractInputs, idx::Int)

Get the sum of production factors for the Hydro Unit at index 'idx' and all plants downstream from it.
"""
function hydro_unit_downstream_cumulative_production_factor(inputs::AbstractInputs, idx::Int)
    return hydro_unit_downstream_cumulative_production_factor(inputs.collections.hydro_unit, idx::Int)
end

function hydro_unit_downstream_cumulative_production_factor(hydro_unit::HydroUnit, idx::Int)
    if is_null(hydro_unit.turbine_to[idx])
        return hydro_unit.production_factor[idx]
    else
        return hydro_unit.production_factor[idx] +
               hydro_unit_downstream_cumulative_production_factor(hydro_unit, hydro_unit.turbine_to[idx])
    end
end

function hydro_unit_max_available_turbining(inputs::AbstractInputs, idx::Int)
    if hydro_unit_production_factor(inputs, idx) <= 1e-6
        return hydro_unit_max_turbining(inputs, idx)
    else
        return min(
            hydro_unit_max_turbining(inputs, idx),
            inputs.collections.hydro_unit.max_generation[idx] / hydro_unit_production_factor(inputs, idx),
        )
    end
end

"""
    hydro_unit_initial_volume(inputs::AbstractInputs, idx::Int)

Get the initial volume for the Hydro Unit at index 'idx'.
"""
function hydro_unit_initial_volume(inputs::AbstractInputs, idx::Int)
    initial_volume =
        if hydro_unit_initial_volume_variation_type(inputs, idx) == HydroUnit_InitialVolumeVariationType.BY_SCENARIO
            inputs.time_series.initial_volume_by_scenario[idx]
        else
            inputs.collections.hydro_unit.initial_volume[idx]
        end
    if inputs.collections.hydro_unit.initial_volume_type[idx] ==
       HydroUnit_InitialVolumeDataType.FRACTION_OF_USEFUL_VOLUME
        return hydro_unit_min_volume(inputs, idx) +
               initial_volume * (hydro_unit_max_volume(inputs, idx) - hydro_unit_min_volume(inputs, idx))
    elseif inputs.collections.hydro_unit.initial_volume_type[idx] ==
           HydroUnit_InitialVolumeDataType.ABSOLUTE_VOLUME_IN_HM3
        return initial_volume
    else
        error("Initial volume type not recognized.")
    end
end

function hydro_subperiods(inputs::AbstractInputs)
    if hydro_balance_subperiod_resolution(inputs) ==
       Configurations_HydroBalanceSubperiodRepresentation.CHRONOLOGICAL_SUBPERIODS
        # There is one more subperiod because this is the volume at the start of each subperiod.
        # In this case the last subperiod is actually the final volume of a certain period and
        # the first subperiod of the next period
        return collect(1:number_of_subperiods(inputs)+1)
    elseif hydro_balance_subperiod_resolution(inputs) ==
           Configurations_HydroBalanceSubperiodRepresentation.AGGREGATED_SUBPERIODS
        # In this case the first subperiod is the only one in the period and the second subperiod is only used to represent
        # the final volume of the period.
        return [1, 2]
    end
end

function fill_whether_hydro_unit_is_associated_with_some_virtual_reservoir!(inputs::AbstractInputs, idx::Int)
    if !any_elements(inputs, VirtualReservoir)
        inputs.collections.hydro_unit.is_associated_with_some_virtual_reservoir[idx] = false
    else
        hydro_units_associated_with_some_virtual_reservoir = union(virtual_reservoir_hydro_unit_indices(inputs)...)
        inputs.collections.hydro_unit.is_associated_with_some_virtual_reservoir[idx] =
            idx in hydro_units_associated_with_some_virtual_reservoir
    end
    return nothing
end

"""
    hydro_unit_generation_file(inputs::AbstractInputs)

Return the hydro generation time series file for all hydro units.
"""
hydro_unit_generation_file(inputs::AbstractInputs) = "hydro_generation"

"""
    hydro_unit_opportunity_cost_file(inputs::AbstractInputs)

Return the hydro opportunity cost time series file for all hydro units.
"""
hydro_unit_opportunity_cost_file(inputs::AbstractInputs) = "hydro_opportunity_cost"

"""
    hydro_unit_final_volume_file(inputs::AbstractInputs)

Return the hydro volume time series file for all hydro units.
"""
hydro_unit_final_volume_file(inputs::AbstractInputs) = "hydro_final_volume"

"""
    has_min_outflow(hydro_unit::HydroUnit, idx::Int) 

Check if the Hydro Unit at index 'idx' has a minimum outflow.
"""
has_min_outflow(hydro_unit::HydroUnit, idx::Int) = hydro_unit.min_outflow[idx] > 0

"""
    has_commitment(hydro_unit::HydroUnit, idx::Int)

Check if the Hydro Unit at index 'idx' has commitment.
"""
has_commitment(hydro_unit::HydroUnit, idx::Int) =
    hydro_unit.has_commitment[idx] == HydroUnit_HasCommitment.HAS_COMMITMENT

"""
    operates_with_reservoir(hydro_unit::HydroUnit, idx::Int)

Check if the Hydro Unit at index 'idx' operates with reservoir.
"""
operates_with_reservoir(hydro_unit::HydroUnit, idx::Int) =
    hydro_unit.intra_period_operation[idx] == HydroUnit_IntraPeriodOperation.STATE_VARIABLE

"""
    operates_as_run_of_river(hydro_unit::HydroUnit, idx::Int)

Check if the Hydro Unit at index 'idx' operates as run of river.
"""
operates_as_run_of_river(hydro_unit::HydroUnit, idx::Int) =
    hydro_unit.intra_period_operation[idx] == HydroUnit_IntraPeriodOperation.CYCLIC_WITH_FLEXIBLE_START

"""
    is_associated_with_some_virtual_reservoir(hydro_unit::HydroUnit, idx::Int)

Check if the Hydro Unit at index 'idx' is associated with some virtual reservoir.
"""
is_associated_with_some_virtual_reservoir(hydro_unit::HydroUnit, idx::Int) =
    hydro_unit.is_associated_with_some_virtual_reservoir[idx]

"""
<<<<<<< HEAD
    hydro_volume_from_previous_period(inputs::AbstractInputs, run_time_options, period::Int, scenario::Int)
=======
    some_initial_volume_varies_by_scenario(inputs::AbstractInputs)

Check if it is necessary to read the initial volume by scenario timeseries file.
"""
some_initial_volume_varies_by_scenario(inputs::AbstractInputs) =
    any(hydro_unit_initial_volume_variation_type(inputs) .== HydroUnit_InitialVolumeVariationType.BY_SCENARIO)

"""
    hydro_volume_from_previous_period(inputs::AbstractInputs, period::Int, scenario::Int)
>>>>>>> 3ab4bfbe

Get the hydro volume from the previous period.

If the period is the first one, the initial volume is returned. Otherwise, it is read from the serialized results of the previous stage.
"""
function hydro_volume_from_previous_period(inputs::AbstractInputs, run_time_options, period::Int, scenario::Int)
    hydro_units = index_of_elements(inputs, HydroUnit)
    existing_hydro_units = index_of_elements(inputs, HydroUnit; filters = [is_existing])
    previous_volume = zeros(Float64, length(hydro_units))
    # Always initialize the previous volume with the initial volume
    for h in existing_hydro_units
        previous_volume[h] = hydro_unit_initial_volume(inputs, h)
    end

    if period != 1
        # The volume at the end of the period is the first subperiod of the next period
        if nash_equilibrium_initialization_run_time(inputs, run_time_options)
            hydro_volume_reader = inputs.time_series.hydro_volume
            previous_volume = hydro_volume_reader.data
        else
            volume = read_serialized_clearing_variable(
                inputs,
                RunTime_ClearingSubproblem.EX_POST_PHYSICAL,
                :hydro_volume;
                period = period - 1,
                scenario = scenario,
            )
            # The volume at the end of the period is the first subperiod of the next period
            for h in axes(volume, 2)
                previous_volume[h] = volume[end, h]
            end
        end
    end
    return previous_volume
end

function hydro_unit_zone_index(inputs::AbstractInputs, idx::Int)
    return bus_zone_index(inputs, hydro_unit_bus_index(inputs, idx))
end

function fill_hydro_unit_virtual_reservoir_index!(inputs::AbstractInputs)
    for vr in index_of_elements(inputs, VirtualReservoir)
        for h in virtual_reservoir_hydro_unit_indices(inputs, vr)
            inputs.collections.hydro_unit.virtual_reservoir_index[h] = vr
        end
    end
    return nothing
end<|MERGE_RESOLUTION|>--- conflicted
+++ resolved
@@ -811,9 +811,6 @@
     hydro_unit.is_associated_with_some_virtual_reservoir[idx]
 
 """
-<<<<<<< HEAD
-    hydro_volume_from_previous_period(inputs::AbstractInputs, run_time_options, period::Int, scenario::Int)
-=======
     some_initial_volume_varies_by_scenario(inputs::AbstractInputs)
 
 Check if it is necessary to read the initial volume by scenario timeseries file.
@@ -822,8 +819,7 @@
     any(hydro_unit_initial_volume_variation_type(inputs) .== HydroUnit_InitialVolumeVariationType.BY_SCENARIO)
 
 """
-    hydro_volume_from_previous_period(inputs::AbstractInputs, period::Int, scenario::Int)
->>>>>>> 3ab4bfbe
+    hydro_volume_from_previous_period(inputs::AbstractInputs, run_time_options, period::Int, scenario::Int)
 
 Get the hydro volume from the previous period.
 
