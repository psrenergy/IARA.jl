#  Copyright (c) 2024: PSR, CCEE (Câmara de Comercialização de Energia  
#      Elétrica), and contributors
#  This Source Code Form is subject to the terms of the Mozilla Public
#  License, v. 2.0. If a copy of the MPL was not distributed with this
#  file, You can obtain one at https://mozilla.org/MPL/2.0/.
#############################################################################
# IARA
# See https://github.com/psrenergy/IARA.jl
#############################################################################

using Test
using Random
using IARA

Random.seed!(1234)
include("utils.jl")

const UPDATE_RESULTS = "update_test_results" in ARGS
const RUN_BIG_TESTS = "run_big_tests" in ARGS

if UPDATE_RESULTS
    @info "Updating test results"
else
    @info "Testing results"
end

function test_modules(dir::AbstractString)
    result = Dict{String, Vector{String}}()
    for (root, dirs, files) in walkdir(dir)
        for file in joinpath.(root, filter(f -> occursin(r"test_(.)+\.jl", f), files))
            main_case = splitpath(file)[end-2]
            if !haskey(result, main_case)
                result[main_case] = String[]
            end
            push!(result[main_case], file)
        end
    end
    return result
end

# Fill the dict following the pattern below
reduced_test_list = Dict(
# "case_01" => [
#     "case_01/ac_line_case/test_case.jl",
#     "case_01/ac_line_foo_case/test_case.jl",
#     "case_01/ac_line_with_dc_flag_case/test_case.jl",
#     "case_01/aggregate_hydro_balance/test_case.jl",
#     "case_01/base_case/test_case.jl",
#     "case_01/base_case_simulation/test_case.jl",
#     "case_01/battery_case/test_case.jl",
#     "case_01/big_simulation_case/test_case.jl",
#     "case_01/cyclic_graph_case/test_case.jl",
#     "case_01/elastic_demand_case/test_case.jl",
#     "case_01/gnd_modifications_case/test_case.jl",
#     "case_01/hourly_data_case/test_case.jl",
#     "case_01/hydro_cascading_case/test_case.jl",
#     "case_01/hydro_cascading_case_run_of_river/test_case.jl",
#     "case_01/hydro_cascading_case_run_of_river3/test_case.jl",
#     "case_01/hydro_cascading_case_run_of_river_existing/test_case.jl",
#     "case_01/hydro_commitment_case/test_case.jl",
#     "case_01/hydro_minimum_outflow_case/test_case.jl",
#     "case_01/price_takers_case/test_case.jl",
#     "case_01/renewable_curtailment_case/test_case.jl",
#     "case_01/renewable_om_cost_case/test_case.jl",
#     "case_01/repeating_nodes_case/test_case.jl",
#     "case_01/thermal_commitment_case/test_case.jl",
#     "case_01/thermal_ramp_case/test_case.jl",
# ],
# "case_02" => [
#     "case_02/base_case/test_case.jl",
#     "case_02/connected_subperiods_case/test_case.jl",
#     "case_02/variable_subperiod_duration_case/test_case.jl",
# ],
# "case_03" => [
#     "case_03/base_case/test_case.jl",,
# ],
# "case_04" => [
#     "case_04/aggregated_strategic_bid_case/test_case.jl",
#     "case_04/base_case/test_case.jl",
#     "case_04/ex_post_case/test_case.jl",
#     "case_04/skip_case/test_case.jl",
#     "case_04/strategic_bid_case/test_case.jl",
#     "case_04/virtual_plants_case/test_case.jl",
# ],
# "case_05" => [
#     "case_05/base_case/test_case.jl",
#     "case_05/incremental_inflow_case/test_case.jl",
# ],
# "case_06" => [
#     "case_06/base_case/test_case.jl",
#     "case_06/profile_complex_complementary_group/test_case.jl",
#     "case_06/profile_complex_min_activation/test_case.jl",
#     "case_06/profile_complex_precedence/test_case.jl",
#     "case_06/profile_simple/test_case.jl",
# ],
# "case_07" => [
#     "case_07/base_case/test_case.jl",
#     "case_07/skip_case/test_case.jl",
#     "case_07/virtual_reservoir_and_thermal/test_case.jl",
#     "case_07/ex_post_settlement_case/test_case.jl",
#     "case_07/double_settlement_case/test_case.jl",
# ],
# "case_08" => [
#     "case_08/base_case/test_case.jl",
#     "case_08/physical_virtual_correspondence_by_volume_case/test_case.jl",
#     "case_08/vr_and_non_vr_hydro_units_case/test_case.jl",
#     "case_08/ex_post_settlement_case/test_case.jl",
#     "case_08/double_settlement_case/test_case.jl",
#     "case_08/initial_energy_account_as_input_case/test_case.jl",
# ],
# "case_09" => [
#     "case_09/base_case/test_case.jl",
#     "case_09/nohydro_case/test_case.jl",
#     "case_09/single_period_case/test_case.jl",
#     "case_09/seasonal_case/test_case.jl",
#     "case_09/seasonal_mapping_case/test_case.jl",
#     "case_09/seasonal_clearing_case/test_case.jl",
#     "case_09/seasonal_mapping_clearing_case/test_case.jl",  
# ],
# "case_10" => [
#     "case_10/guess_bid/test_case.jl",
#     "case_10/guess_bid_multiple_units/test_case.jl",
#     "case_10/guess_bid_ror_profile/test_case.jl",
#     "case_10/single_period_heuristic_bid/test_case.jl",
# ],
# "case_11" => [
#     "case_11/adjust_bid_ex_post/test_case.jl",
#     "case_11/settlement_ex_ante/test_case.jl",
#     "case_11/settlement_ex_post/test_case.jl",
# ],
# "case_12" => [
#     "case_12/base_case/test_case.jl",
#     "case_12/different_cvus/test_case.jl",
#     "case_12/dual_settlement/test_case.jl",
# ],
# "case_13" => [
#     "case_13/base_case/test_case.jl",
#     "case_13/dual_settlement/test_case.jl",
# ],
# "case_14" => [
#     "case_14/base_case/test_case.jl",
#     "case_14/dual_settlement/test_case.jl",
# ],
# "case_15" => [
#     "case_15/base_case/test_case.jl",
#     "case_15/renewable/test_case.jl",
# ],
<<<<<<< HEAD
# "case_16" => [
#     "case_16/base_case/test_case.jl",
#     "case_16/market_fcf_tiebeaker/test_case.jl",
# ],
# "case_17" => [
#     "case_17/base_case/test_case.jl",
# ],
# "case_18" => [
#     "case_18/base_case/test_case.jl",
#     "case_18/heuristic_elastic_demand/test_case.jl",
=======
# "case_19" => [
#     "case_19/base_case/test_case.jl",
>>>>>>> 821027ad
# ],
)

test_list = isempty(reduced_test_list) ? test_modules(@__DIR__) : reduced_test_list

@testset "IARA" begin
    for (main_case, files) in test_list
        @testset "$main_case" begin
            for file in files
                @testset "$(basename(dirname(file)))" begin
                    include(file)
                end
            end
        end
    end
end<|MERGE_RESOLUTION|>--- conflicted
+++ resolved
@@ -145,7 +145,6 @@
 #     "case_15/base_case/test_case.jl",
 #     "case_15/renewable/test_case.jl",
 # ],
-<<<<<<< HEAD
 # "case_16" => [
 #     "case_16/base_case/test_case.jl",
 #     "case_16/market_fcf_tiebeaker/test_case.jl",
@@ -156,10 +155,8 @@
 # "case_18" => [
 #     "case_18/base_case/test_case.jl",
 #     "case_18/heuristic_elastic_demand/test_case.jl",
-=======
 # "case_19" => [
 #     "case_19/base_case/test_case.jl",
->>>>>>> 821027ad
 # ],
 )
 
