--- conflicted
+++ resolved
@@ -20,7 +20,6 @@
         mkdir(post_proc_path)
     end
 
-<<<<<<< HEAD
     outputs_post_processing = Outputs()
     model_outputs_time_series = TimeSeriesOutputs()
     run_time_options = RunTimeOptions(; is_post_processing = true)
@@ -35,6 +34,9 @@
     if inputs.args.plot_outputs
         build_plots(inputs)
     end
+    if inputs.args.plot_ui_outputs
+        build_ui_plots(inputs)
+    end
     return nothing
 end
 
@@ -44,20 +46,10 @@
     model_outputs_time_serie::TimeSeriesOutputs,
     run_time_options::RunTimeOptions,
 )
-    gather_outputs_separated_by_asset_owners(
-        inputs,
-        outputs_post_processing,
-        model_outputs_time_serie,
-        run_time_options,
-    )
-    if run_mode(inputs) == RunMode.TRAIN_MIN_COST
-        post_processing_generation(inputs, outputs_post_processing, model_outputs_time_serie, run_time_options)
-=======
     gather_outputs_separated_by_asset_owners(inputs)
     if run_mode(inputs) == RunMode.TRAIN_MIN_COST ||
-       (is_market_clearing(inputs) && clearing_has_physical_variables(inputs))
+        (is_market_clearing(inputs) && clearing_has_physical_variables(inputs))
         post_processing_generation(inputs)
->>>>>>> ef6e615d
     end
     if is_market_clearing(inputs)
         create_bidding_group_generation_files(
@@ -83,16 +75,7 @@
             end
         end
     end
-<<<<<<< HEAD
 
-=======
-    if inputs.args.plot_outputs
-        build_plots(inputs)
-    end
-    if inputs.args.plot_ui_outputs
-        build_ui_plots(inputs)
-    end
->>>>>>> ef6e615d
     return nothing
 end
 
