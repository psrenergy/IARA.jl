#  Copyright (c) 2024: PSR, CCEE (Câmara de Comercialização de Energia  
#      Elétrica), and contributors
#  This Source Code Form is subject to the terms of the Mozilla Public
#  License, v. 2.0. If a copy of the MPL was not distributed with this
#  file, You can obtain one at https://mozilla.org/MPL/2.0/.
#############################################################################
# IARA
# See https://github.com/psrenergy/IARA.jl
#############################################################################

# ---------------------------------------------------------------------
# Input definition
# ---------------------------------------------------------------------
"""
    Collections

Struct of all input collections.
"""
@kwdef mutable struct Collections <: AbstractCollections
    configurations::Configurations = Configurations()
    renewable_unit::RenewableUnit = RenewableUnit()
    hydro_unit::HydroUnit = HydroUnit()
    thermal_unit::ThermalUnit = ThermalUnit()
    zone::Zone = Zone()
    bus::Bus = Bus()
    demand_unit::DemandUnit = DemandUnit()
    dc_line::DCLine = DCLine()
    interconnection::Interconnection = Interconnection()
    branch::Branch = Branch()
    battery_unit::BatteryUnit = BatteryUnit()
    asset_owner::AssetOwner = AssetOwner()
    gauging_station::GaugingStation = GaugingStation()
    bidding_group::BiddingGroup = BiddingGroup()
    virtual_reservoir::VirtualReservoir = VirtualReservoir()
end

"""
    Inputs

Struct of all input data.
"""
@kwdef mutable struct Inputs <: AbstractInputs
    db::DatabaseSQLite
    args::Args
    time_series::TimeSeriesViewsFromExternalFiles = TimeSeriesViewsFromExternalFiles()
    collections::Collections = Collections()
end

"""
    create_study!(
        case_path::String; 
        kwargs...
    )

`create_study!` creates a new study and returns a `PSRClassesInterface.PSRDatabaseSQLite.DatabaseSQLite` object.

Required arguments:

  - `PATH::String`: the path where the study will be created
  - `cycle_discount_rate::Float64`: the cycle discount rate
  - `subperiod_duration_in_hours::Vector{Float64}`: subperiod duration in hours (one entry for each subperiod)
Conditionally required arguments:

  - `number_of_nodes::Int`: the number of nodes in the study. Required for cyclic policy graphs.
  - `expected_number_of_repeats_per_node::Vector{Int}`: expected number of repeats per node (one entry for each node). Required for cyclic policy graphs.
Optional arguments:

  - `number_of_periods::Int`: the number of periods in the study
  - `number_of_scenarios::Int`: the number of scenarios in the study
  - `number_of_subscenarios::Int`: the number of subscenarios in the study
  - `number_of_subperiods::Int`: the number of subperiods in the study
  - `demand_deficit_cost::Float64`: the cost of demand deficit in `R\$\\MWh`
  - `time_series_step::Int`: the type of the period
  - `loop_subperiods_for_thermal_constraints::Int`
  - `iteration_limit::Int`: the maximum number of iterations of SDDP algorithm
  - `initial_date_time::Dates.DateTime`: the initial `Dates.DateTime` of the study
  - `run_mode::Int`
  - `policy_graph_type::Configurations_PolicyGraphType`: the the policy graph, of type [`IARA.Configurations_PolicyGraphType`](@ref)
  - `cycle_duration_in_hours::Float64`: the duration of a cycle in the policy graph, in hours
  - `hydro_minimum_outflow_violation_cost::Float64`: the cost of hydro minimum outflow violation in `[\$/m³/s]`
  - `hydro_spillage_cost::Float64`: the cost of hydro spillage in `[\$/hm³]`
  - `aggregate_buses_for_strategic_bidding::Int`: whether to aggregate buses for strategic bidding (0 or 1)
  - `parp_max_lags::Int`: the maximum number of lags in the PAR(p) model
"""
function create_study!(case_path::String; kwargs...)
    sql_typed_kwargs = build_sql_typed_kwargs(kwargs)
    sql_typed_kwargs[:label] = "Configuration"

    db = PSRI.create_study(
        PSRI.PSRDatabaseSQLiteInterface(),
        joinpath(case_path, "study.iara");
        force = true,
        path_migrations_directory = migrations_directory(),
        sql_typed_kwargs...,
    )

    return db
end

"""
    load_study(case_path::String; read_only::Bool = true)

Open the database file and return a database object.

Required arguments:
  - `case_path::String`: Path to the case folder.
  - `read_only::Bool`: Whether the database should be opened in read-only mode. Default is `true`.
"""
function load_study(case_path::String; read_only::Bool = true)
    return PSRI.load_study(
        PSRI.PSRDatabaseSQLiteInterface(),
        joinpath(case_path, "study.iara");
        read_only,
    )
end

"""
    close_study!(db::DatabaseSQLite)

Closes the database.
"""
function close_study!(db::DatabaseSQLite)
    PSRI.PSRDatabaseSQLite.close!(db)
    return nothing
end

"""
    load_inputs(args::Args)

Initialize the inputs from the database.
"""
function load_inputs(args::Args)
    db = load_study(args.path)
    inputs = Inputs(; db, args)

    PSRBridge.initialize!(inputs)

    # Initialize or allocate all fields from collections
    initialize!(inputs)

    fill_caches!(inputs)

    return inputs
end

"""
    summarize(path::String; run_mode::String = "market-clearing")

Summarize the case based on the `run_mode` passed.

$AVAILABLE_RUN_MODES_MESSAGE
"""
function summarize(path::String; run_mode::String = "market-clearing")
    args = Args(path, parse_run_mode(run_mode))
    initialize(args)
    inputs = load_inputs(args)
    try
        log_inputs(inputs)
    finally
        clean_up(inputs)
    end
    return nothing
end

"""
    load_new_attributes_from_db!(inputs::Inputs, db_temp::DatabaseSQLite)   

Load new attributes from the database.
"""
function load_new_attributes_from_db!(inputs::Inputs, db_temp)
    load_new_attributes_from_db!(inputs.collections.hydro_unit, db_temp)
    return nothing
end

"""
    initialize!(inputs::Inputs)

Initialize the inputs.
"""
function initialize!(inputs::Inputs)
    # Initialize all collections
    for fieldname in fieldnames(Collections)
        initialize!(getfield(inputs.collections, fieldname), inputs)
    end

    # Validate all collections
    try
        validate(inputs)
    catch e
        clean_up(inputs)
        rethrow(e)
    end

    # Fit PAR(p) and generate scenarios
    if !read_inflow_from_file(inputs)
        generate_inflow_scenarios(inputs)
    end

    # Load time series from files
    try
        initialize_time_series_from_external_files(inputs)
    catch e
        clean_up(inputs)
        rethrow(e)
    end

    return nothing
end

"""
    update_time_series_from_db!(inputs::Inputs, period::Int)

Update the time series stored inside db file for the given period.
"""
function update_time_series_from_db!(inputs::Inputs, period::Int)
    period_date_time = date_time_from_period(inputs, period)
    for fieldname in fieldnames(Collections)
        collection = getfield(inputs.collections, fieldname)
        update_time_series_from_db!(collection, inputs.db, period_date_time)
    end
    return nothing
end

"""
    validate(path::String; run_mode::String = "market-clearing")

Validate the case based on the `run_mode` passed.

$AVAILABLE_RUN_MODES_MESSAGE
"""
function validate(path::String; run_mode::String = "market-clearing")
    args = Args(path, parse_run_mode(run_mode))
    initialize(args)
    inputs = load_inputs(args)
    try
        validate(inputs)
    finally
        clean_up(inputs)
    end
    return true
end

"""
    validate(inputs)    

validate that the inputs are consistent through all periods.
"""
function validate(inputs)
    num_errors = 0

    # Configurations is only validated once
    num_errors += validate(inputs.collections.configurations)

    for period in periods(inputs)
        num_errors_in_period = 0
        update_time_series_from_db!(inputs, period)
        for fieldname in fieldnames(Collections)
            if fieldname == :configurations
                continue
            end
            num_errors_in_period += validate(getfield(inputs.collections, fieldname))
        end
        if num_errors_in_period > 0
            period_date_time = date_time_from_period(inputs, period)
            @error(
                "Input collections have $(num_errors_in_period) validation errors in period $(period) ($(period_date_time))."
            )
        end
        num_errors += num_errors_in_period
    end

    # Put the time controller in the first period
    update_time_series_from_db!(inputs, 1)

    # Validate relations 
    num_errors += advanced_validations(inputs)

    if num_errors > 0
        error("There are $(num_errors) validation errors in the input collections.")
    end

    return nothing
end

"""
    advanced_validations(inputs::Inputs)

Validate the problem inputs' relations.
"""
function advanced_validations(inputs::Inputs)
    num_errors = 0

    for fieldname in fieldnames(Collections)
        num_errors += advanced_validations(inputs, getfield(inputs.collections, fieldname))
    end

    return num_errors
end

function log_inputs(inputs::Inputs)
    @info("")
    @info("Execution options")
    iara_log(inputs.args)
    iara_log_configurations(inputs)
    @info("")
    @info("Collections")
    for fieldname in fieldnames(Collections)
        if fieldname == :configurations
            continue
        end
        collection = getfield(inputs.collections, fieldname)
        iara_log(collection)
    end
    @info("")
    @info("Time Series from external files")
    iara_log(inputs.time_series)
    @info("")
    @info("Cuts file:")
    if has_fcf_cuts_to_read(inputs)
        @info("  $(fcf_cuts_file(inputs))")
    else
        @info("   No cuts file")
    end
    @info("")
    return nothing
end

"""
    fill_caches!(inputs::Inputs)

Store pre-calculated values for the collections.
"""

function fill_caches!(inputs::Inputs)
    if (is_market_clearing(inputs) || run_mode(inputs) == RunMode.SINGLE_PERIOD_HEURISTIC_BID) &&
       clearing_hydro_representation(inputs) == Configurations_ClearingHydroRepresentation.VIRTUAL_RESERVOIRS
        fill_maximum_number_of_virtual_reservoir_bidding_segments!(inputs)
    end
    if clearing_hydro_representation(inputs) == Configurations_ClearingHydroRepresentation.VIRTUAL_RESERVOIRS
        for vr in index_of_elements(inputs, VirtualReservoir)
            fill_waveguide_points!(inputs, vr)
            fill_water_to_energy_factors!(inputs, vr)
            fill_initial_energy_stock!(inputs, vr)
        end
    end
    for h in index_of_elements(inputs, HydroUnit)
        fill_whether_hydro_unit_is_associated_with_some_virtual_reservoir!(inputs, h)
    end
    if run_mode(inputs) == RunMode.PRICE_TAKER_BID ||
       run_mode(inputs) == RunMode.STRATEGIC_BID
        update_number_of_bid_segments!(inputs, 1)
    end
<<<<<<< HEAD
    if (is_market_clearing(inputs))
        fill_bidding_group_has_valid_units!(inputs)
    end
=======
    fill_plot_strings_dict!(inputs)
>>>>>>> 3737bb5b
    return nothing
end

# ---------------------------------------------------------------------
# Input getters
# ---------------------------------------------------------------------

"""
    path_case(db::DatabaseSQLite)

Return the path to the case.
"""
path_case(db::DatabaseSQLite) = dirname(PSRDatabaseSQLite.database_path(db))

"""
    buses_represented_for_strategic_bidding(inputs::Inputs)

If the 'aggregate_buses_for_strategic_bidding' attribute is set to AGGREGATE, return [1].
Otherwise, return the index of all Buses.
"""
function buses_represented_for_strategic_bidding(inputs)
    if aggregate_buses_for_strategic_bidding(inputs)
        return [1]
    else
        return index_of_elements(inputs, Bus)
    end
end

"""
    time_series_inflow(inputs::Inputs, run_time_options::RunTimeOptions; subscenario::Int)

Return the inflow time series for the given subscenario.
"""
function time_series_inflow(inputs, run_time_options; subscenario::Union{Int, Nothing} = nothing)
    if is_ex_post_problem(run_time_options)
        if read_ex_post_inflow_file(inputs)
            if isnothing(subscenario)
                error("Always provide a subscenario when reading the ex-post inflow file during ex-post problems.")
            end
            return inputs.time_series.inflow.ex_post[:, :, subscenario]
        elseif read_ex_ante_inflow_file(inputs)
            return inputs.time_series.inflow.ex_ante.data
        end
    else
        if read_ex_ante_inflow_file(inputs)
            return inputs.time_series.inflow.ex_ante.data
        elseif read_ex_post_inflow_file(inputs)
            return mean(inputs.time_series.inflow.ex_post.data; dims = 3)[:, :, 1]
        end
    end
    return error(
        "The inflow time series is not available when the option inflow_scenarios_files is set to NONE. The PAR(p) model should be used instead.",
    )
end

"""
    time_series_demand(inputs::Inputs, run_time_options::RunTimeOptions; subscenario::Int)

Return the demand time series for the given subscenario.
"""
function time_series_demand(inputs, run_time_options; subscenario::Union{Int, Nothing} = nothing)
    if is_ex_post_problem(run_time_options)
        if read_ex_post_demand_file(inputs)
            if isnothing(subscenario)
                error("Always provide a subscenario when reading the ex-post demand file during ex-post problems.")
            end
            return inputs.time_series.demand.ex_post[:, :, subscenario]
        elseif read_ex_ante_demand_file(inputs)
            return inputs.time_series.demand.ex_ante.data
        end
    else
        if read_ex_ante_demand_file(inputs)
            return inputs.time_series.demand.ex_ante.data
        elseif read_ex_post_demand_file(inputs)
            return mean(inputs.time_series.demand.ex_post.data; dims = 3)[:, :, 1]
        end
    end
    return ones(number_of_elements(inputs, DemandUnit), number_of_subperiods(inputs))
end

"""
    time_series_renewable_generation(inputs::Inputs, run_time_options::RunTimeOptions; subscenario::Int)

Return the renewable generation time series for the given subscenario.
"""
function time_series_renewable_generation(inputs, run_time_options; subscenario::Union{Int, Nothing} = nothing)
    if is_ex_post_problem(run_time_options)
        if read_ex_post_renewable_file(inputs)
            if isnothing(subscenario)
                error(
                    "Always provide a subscenario when reading the ex-post renewable generation file during ex-post problems.",
                )
            end
            return inputs.time_series.renewable_generation.ex_post[:, :, subscenario]
        elseif read_ex_ante_renewable_file(inputs)
            return inputs.time_series.renewable_generation.ex_ante.data
        end
    else
        if read_ex_ante_renewable_file(inputs)
            return inputs.time_series.renewable_generation.ex_ante.data
        elseif read_ex_post_renewable_file(inputs)
            return mean(inputs.time_series.renewable_generation.ex_post.data; dims = 3)[:, :, 1]
        end
    end
    return ones(number_of_elements(inputs, RenewableUnit), number_of_subperiods(inputs))
end

"""
    time_series_spot_price(inputs::Inputs)

Return the spot price time series.
"""
function time_series_spot_price(inputs)
    if run_mode(inputs) != RunMode.PRICE_TAKER_BID
        error("Spot price time series is only available for PriceTakerBid run mode.")
    end
    return inputs.time_series.spot_price
end

"""
    time_series_quantity_offer(inputs::Inputs)

Return the quantity offer time series.
"""
function time_series_quantity_offer(inputs)
    if run_mode(inputs) != RunMode.STRATEGIC_BID
        error(
            "This function is only available for STRATEGIC_BID run mode. To access the quantity offer time series in MARKET_CLEARING run mode, use 'time_series_quantity_offer(inputs, period, scenario)'.",
        )
    end

    if run_mode(inputs) == RunMode.STRATEGIC_BID && size(inputs.time_series.quantity_offer)[3] > 1
        error("Quantity offer time series is not available for StrategicBid run mode with multiple segments.")
    end

    return inputs.time_series.quantity_offer
end

"""
    time_series_quantity_offer(inputs::Inputs, period::Int, scenario::Int)

Return the quantity offer time series for the given period and scenario.
"""
function time_series_quantity_offer(
    inputs,
    period::Int,
    scenario::Int,
)
    if !is_market_clearing(inputs)
        error(
            "This function is only available for MARKET_CLEARING run mode. To access the quantity offer time series in STRATEGIC_BID run mode, use 'time_series_quantity_offer(inputs)'.",
        )
    end

    if read_bids_from_file(inputs)
        return inputs.time_series.quantity_offer
    elseif generate_heuristic_bids_for_clearing(inputs)
        quantity_offer, price_offer = read_serialized_heuristic_bids(inputs; period = period, scenario = scenario)
        quantity_view = BidsView{Float64}()
        quantity_view.data = quantity_offer
        return quantity_view
    else
        error("Unrecognized bid source: $(bid_data_source(inputs))")
    end
end

"""
    time_series_price_offer(inputs::Inputs)

Return the price offer time series.
"""
function time_series_price_offer(inputs)
    if run_mode(inputs) != RunMode.STRATEGIC_BID
        error(
            "This function is only available for STRATEGIC_BID run mode. To access the price offer time series in MARKET_CLEARING run mode, use 'time_series_price_offer(inputs, period, scenario)'.",
        )
    end

    if run_mode(inputs) == RunMode.STRATEGIC_BID && size(inputs.time_series.price_offer)[3] > 1
        error("Price offer time series is not available for StrategicBid run mode with multiple segments.")
    end
    return inputs.time_series.price_offer
end

"""
    time_series_price_offer(inputs, period::Int, scenario::Int)

Return the price offer time series for the given period and scenario.
"""
function time_series_price_offer(
    inputs,
    period::Int,
    scenario::Int,
)
    if !is_market_clearing(inputs)
        error(
            "This function is only available for MARKET_CLEARING run mode. To access the price offer time series in STRATEGIC_BID run mode, use 'time_series_price_offer(inputs)'.",
        )
    end

    if read_bids_from_file(inputs)
        return inputs.time_series.price_offer
    elseif generate_heuristic_bids_for_clearing(inputs)
        quantity_offer, price_offer = read_serialized_heuristic_bids(inputs; period = period, scenario = scenario)
        price_view = BidsView{Float64}()
        price_view.data = price_offer
        return price_view
    else
        error("Unrecognized bid source: $(bid_data_source(inputs))")
    end
end

"""
    time_series_quantity_offer_profile(inputs::Inputs)

Return the quantity offer profile time series.
"""
function time_series_quantity_offer_profile(
    inputs,
    period::Int,
    scenario::Int,
)
    if !is_market_clearing(inputs)
        error("Quantity offer profile time series is only available for MarketClearing run mode.")
    end
    if read_bids_from_file(inputs)
        return inputs.time_series.quantity_offer_profile
    elseif generate_heuristic_bids_for_clearing(inputs)
        error("Quantity offer profile time series is not available for heuristic bids.")
    else
        error("Unrecognized bid source: $(bid_data_source(inputs))")
    end
end

"""
    time_series_price_offer_profile(inputs::Inputs)

Return the price offer profile time series.
"""
function time_series_price_offer_profile(
    inputs,
    period::Int,
    scenario::Int,
)
    if !is_market_clearing(inputs)
        error("Price offer profile time series is only available for MarketClearing run mode.")
    end
    if read_bids_from_file(inputs)
        return inputs.time_series.price_offer_profile
    elseif generate_heuristic_bids_for_clearing(inputs)
        error("Price offer profile time series is not available for heuristic bids.")
    else
        error("Unrecognized bid source: $(bid_data_source(inputs))")
    end
end

"""
    time_series_parent_profile(inputs::Inputs)

Return the parent profile profile time series.
"""
function time_series_parent_profile(
    inputs,
    period::Int,
    scenario::Int,
)
    if !is_market_clearing(inputs)
        error("Parent profile profile time series is only available for MarketClearing run mode.")
    end
    if read_bids_from_file(inputs)
        return inputs.time_series.parent_profile
    elseif generate_heuristic_bids_for_clearing(inputs)
        error("Parent profile time series is not available for heuristic bids.")
    else
        error("Unrecognized bid source: $(bid_data_source(inputs))")
    end
end

"""
    time_series_complementary_grouping_profile(inputs::Inputs)

Return the complementary grouping profile time series.
"""
function time_series_complementary_grouping_profile(
    inputs,
    period::Int,
    scenario::Int,
)
    if !is_market_clearing(inputs)
        error("Complementary grouping profile time series is only available for MarketClearing run mode.")
    end
    if read_bids_from_file(inputs)
        return inputs.time_series.complementary_grouping_profile
    elseif generate_heuristic_bids_for_clearing(inputs)
        error("Complementary grouping profile time series is not available for heuristic bids.")
    else
        error("Unrecognized bid source: $(bid_data_source(inputs))")
    end
end

"""
    time_series_minimum_activation_level_profile(inputs::Inputs)

Return the minimum activation level profile time series.
"""

function time_series_minimum_activation_level_profile(
    inputs,
    period::Int,
    scenario::Int,
)
    if !is_market_clearing(inputs)
        error("Minimum activation level profile time series is only available for MarketClearing run mode.")
    end
    if read_bids_from_file(inputs)
        return inputs.time_series.minimum_activation_level_profile
    elseif generate_heuristic_bids_for_clearing(inputs)
        error("Minimum activation level profile time series is not available for heuristic bids.")
    else
        error("Unrecognized bid source: $(bid_data_source(inputs))")
    end
end
"""
    time_series_virtual_reservoir_quantity_offer(inputs::Inputs)

Return the virtual reservoir quantity offer time series.
"""
function time_series_virtual_reservoir_quantity_offer(inputs)
    if run_mode(inputs) != RunMode.STRATEGIC_BID
        error(
            "This function is only available for STRATEGIC_BID run mode. To access the virtual reservoir quantity offer time series in MARKET_CLEARING run mode, use 'time_series_virtual_reservoir_quantity_offer(inputs, period, scenario)'.",
        )
    end
    return inputs.time_series.virtual_reservoir_quantity_offer
end

"""
    time_series_virtual_reservoir_quantity_offer(inputs, period::Int, scenario::Int)

Return the virtual reservoir quantity offer time series for the given period and scenario.
"""
function time_series_virtual_reservoir_quantity_offer(
    inputs,
    period::Int,
    scenario::Int,
)
    if !is_market_clearing(inputs)
        error(
            "This function is only available for MARKET_CLEARING run mode. To access the virtual reservoir quantity offer time series in STRATEGIC_BID run mode, use 'time_series_virtual_reservoir_quantity_offer(inputs)'.",
        )
    end

    if read_bids_from_file(inputs)
        return inputs.time_series.virtual_reservoir_quantity_offer
    elseif generate_heuristic_bids_for_clearing(inputs)
        quantity_offer, price_offer =
            read_serialized_virtual_reservoir_heuristic_bids(inputs; period = period, scenario = scenario)
        quantity_view = VirtualReservoirBidsView{Float64}()
        quantity_view.data = quantity_offer
        return quantity_view
    else
        error("Unrecognized bid source: $(bid_data_source(inputs))")
    end
end

"""
    time_series_virtual_reservoir_price_offer(inputs)

Return the virtual reservoir price offer time series.
"""
function time_series_virtual_reservoir_price_offer(inputs)
    if run_mode(inputs) != RunMode.STRATEGIC_BID
        error(
            "This function is only available for STRATEGIC_BID run mode. To access the virtual reservoir price offer time series in MARKET_CLEARING run mode, use 'time_series_virtual_reservoir_price_offer(inputs, period, scenario)'.",
        )
    end
    return inputs.time_series.virtual_reservoir_price_offer
end

"""
    time_series_virtual_reservoir_price_offer(inputs, period::Int, scenario::Int)

Return the virtual reservoir price offer time series for the given period and scenario.
"""
function time_series_virtual_reservoir_price_offer(
    inputs,
    period::Int,
    scenario::Int,
)
    if !is_market_clearing(inputs)
        error(
            "This function is only available for MARKET_CLEARING run mode. To access the virtual reservoir price offer time series in STRATEGIC_BID run mode, use 'time_series_virtual_reservoir_price_offer(inputs)'.",
        )
    end

    if read_bids_from_file(inputs)
        return inputs.time_series.virtual_reservoir_price_offer
    elseif generate_heuristic_bids_for_clearing(inputs)
        quantity_offer, price_offer =
            read_serialized_virtual_reservoir_heuristic_bids(inputs; period = period, scenario = scenario)
        price_view = VirtualReservoirBidsView{Float64}()
        price_view.data = price_offer
        return price_view
    else
        error("Unrecognized bid source: $(bid_data_source(inputs))")
    end
end

"""
    time_series_elastic_demand_price(inputs)

Return the elastic demand price time series.
"""
time_series_elastic_demand_price(inputs) = inputs.time_series.elastic_demand_price

"""
    time_series_hydro_generation(inputs)

Return the hydro generation time series.
"""
time_series_hydro_generation(inputs) = inputs.time_series.hydro_generation

"""
    time_series_hydro_opportunity_cost(inputs)

Return the hydro opportunity cost time series.
"""
time_series_hydro_opportunity_cost(inputs) = inputs.time_series.hydro_opportunity_cost

"""
    time_series_inflow_noise(inputs)

Return the inflow noise time series.
"""
function time_series_inflow_noise(inputs)
    if read_inflow_from_file(inputs)
        error("Inflow noise is not available when 'read_inflow_from_file' is set to true.")
    end
    return inputs.time_series.inflow_noise
end

"""
    time_series_inflow_period_average(inputs)

Return the inflow period average time series.
"""
time_series_inflow_period_average(inputs) = inputs.time_series.inflow_period_average

"""
    time_series_inflow_period_std_dev(inputs)

Return the inflow period standard deviation time series.
"""
time_series_inflow_period_std_dev(inputs) = inputs.time_series.inflow_period_std_dev

"""
    time_series_parp_coefficients(inputs)

Return the PAR(p) coefficients time series.
"""
time_series_parp_coefficients(inputs) = inputs.time_series.parp_coefficients

"""
    hour_subperiod_map(inputs)

Return a vector of integers mapping each hour to a single subperiod.
"""
hour_subperiod_map(inputs) = inputs.time_series.hour_subperiod_mapping.hour_subperiod_map

"""
    subperiod_hour_map(inputs)

Return a vector of vectors, mapping each subperiod to multiple hours.
"""
subperiod_hour_map(inputs) = inputs.time_series.hour_subperiod_mapping.subperiod_hour_map

"""
    period_season_map(inputs)

Return a 2-element vector with the current season and sample given the current period and scenario.
"""
period_season_map_from_file(inputs) = inputs.time_series.period_season_map<|MERGE_RESOLUTION|>--- conflicted
+++ resolved
@@ -350,13 +350,10 @@
        run_mode(inputs) == RunMode.STRATEGIC_BID
         update_number_of_bid_segments!(inputs, 1)
     end
-<<<<<<< HEAD
     if (is_market_clearing(inputs))
         fill_bidding_group_has_valid_units!(inputs)
     end
-=======
     fill_plot_strings_dict!(inputs)
->>>>>>> 3737bb5b
     return nothing
 end
 
