--- conflicted
+++ resolved
@@ -242,13 +242,9 @@
     else
         number_of_periods(inputs)
     end
-<<<<<<< HEAD
     temp_path = joinpath(output_path(inputs, run_time_options), "temp")
-=======
-    temp_path = joinpath(output_path(inputs), "temp")
 
     dimensions = ["period", "scenario"]
->>>>>>> 07e314b2
     if has_subscenarios
         push!(dimensions, "subscenario")
     end
