--- conflicted
+++ resolved
@@ -62,14 +62,9 @@
         ) for h in hydro_units
     ]
     virtual_reservoir_energy_stock_at_beginning_of_period =
-<<<<<<< HEAD
         virtual_reservoir_energy_stock_from_previous_period(inputs, simulation_period, simulation_trajectory)
     volume_at_beginning_of_period = hydro_volume_from_previous_period(inputs, simulation_period, simulation_trajectory)
-=======
-        virtual_reservoir_energy_stock_from_previous_period(inputs, period, scenario)
-    volume_at_beginning_of_period = hydro_volume_from_previous_period(inputs, period, scenario)
     energy_arrival = additional_energy_from_inflows(inputs, inflow_as_volume, volume_at_beginning_of_period)
->>>>>>> 04023864
     virtual_reservoir_energy_stock = get_model_object(model, :virtual_reservoir_energy_stock)
     for vr in virtual_reservoirs
         for ao in virtual_reservoir_asset_owner_indices(inputs, vr)
