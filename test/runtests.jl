--- conflicted
+++ resolved
@@ -40,130 +40,6 @@
 
 # Fill the dict following the pattern below
 reduced_test_list = Dict(
-<<<<<<< HEAD
-    "case_01" => [
-        #     "case_01/ac_line_case/test_case.jl",
-        #     "case_01/ac_line_foo_case/test_case.jl",
-        #     "case_01/ac_line_with_dc_flag_case/test_case.jl",
-        "case_01/aggregate_hydro_balance/test_case.jl",
-        #     "case_01/base_case/test_case.jl",
-        #     "case_01/base_case_simulation/test_case.jl",
-        #     "case_01/battery_case/test_case.jl",
-        #     "case_01/big_simulation_case/test_case.jl",
-        #     "case_01/cyclic_graph_case/test_case.jl",
-        #     "case_01/elastic_demand_case/test_case.jl",
-        #     "case_01/gnd_modifications_case/test_case.jl",
-        #     "case_01/hourly_data_case/test_case.jl",
-        #     "case_01/hydro_cascading_case/test_case.jl",
-        #     "case_01/hydro_cascading_case_run_of_river/test_case.jl",
-        #     "case_01/hydro_cascading_case_run_of_river3/test_case.jl",
-        #     "case_01/hydro_cascading_case_run_of_river_existing/test_case.jl",
-        #     "case_01/hydro_commitment_case/test_case.jl",
-        #     "case_01/hydro_minimum_outflow_case/test_case.jl",
-        #     "case_01/price_takers_case/test_case.jl",
-        #     "case_01/renewable_curtailment_case/test_case.jl",
-        #     "case_01/renewable_om_cost_case/test_case.jl",
-        #     "case_01/repeating_nodes_case/test_case.jl",
-        #     "case_01/thermal_commitment_case/test_case.jl",
-        #     "case_01/thermal_ramp_case/test_case.jl",
-    ],
-    # "case_02" => [
-    #     "case_02/base_case/test_case.jl",
-    #     "case_02/connected_subperiods_case/test_case.jl",
-    #     "case_02/variable_subperiod_duration_case/test_case.jl",
-    # ],
-    # "case_03" => [
-    #     "case_03/base_case/test_case.jl",,
-    # ],
-    # "case_04" => [
-    #     "case_04/aggregated_strategic_bid_case/test_case.jl",
-    #     "case_04/base_case/test_case.jl",
-    #     "case_04/ex_post_case/test_case.jl",
-    #     "case_04/skip_case/test_case.jl",
-    #     "case_04/strategic_bid_case/test_case.jl",
-    #     "case_04/virtual_plants_case/test_case.jl",
-    # ],
-    # "case_05" => [
-    #     "case_05/base_case/test_case.jl",
-    #     "case_05/incremental_inflow_case/test_case.jl",
-    # ],
-    # "case_06" => [
-    #     "case_06/base_case/test_case.jl",
-    #     "case_06/profile_complex_complementary_group/test_case.jl",
-    #     "case_06/profile_complex_min_activation/test_case.jl",
-    #     "case_06/profile_complex_precedence/test_case.jl",
-    #     "case_06/profile_simple/test_case.jl",
-    # ],
-    "case_07" => [
-        #     "case_07/base_case/test_case.jl",
-        #     "case_07/skip_case/test_case.jl",
-        #     "case_07/virtual_reservoir_and_thermal/test_case.jl",
-        #     "case_07/ex_post_settlement_case/test_case.jl",
-        #     "case_07/double_settlement_case/test_case.jl",
-        "case_07/min_cost_case/test_case.jl",
-        #     "case_07/reference_curve_case/test_case.jl",
-    ],
-    # "case_08" => [
-    #     "case_08/base_case/test_case.jl",
-    #     "case_08/physical_virtual_correspondence_by_volume_case/test_case.jl",
-    #     "case_08/vr_and_non_vr_hydro_units_case/test_case.jl",
-    #     "case_08/ex_post_settlement_case/test_case.jl",
-    #     "case_08/double_settlement_case/test_case.jl",
-    #     "case_08/initial_energy_account_as_input_case/test_case.jl",
-    # ],
-    # "case_09" => [
-    #     "case_09/base_case/test_case.jl",
-    #     "case_09/nohydro_case/test_case.jl",
-    #     "case_09/single_period_case/test_case.jl",
-    #     "case_09/seasonal_case/test_case.jl",
-    #     "case_09/seasonal_mapping_case/test_case.jl",
-    #     "case_09/seasonal_clearing_case/test_case.jl",
-    #     "case_09/seasonal_mapping_clearing_case/test_case.jl",  
-    # ],
-    # "case_10" => [
-    #     "case_10/guess_bid/test_case.jl",
-    #     "case_10/guess_bid_multiple_units/test_case.jl",
-    #     "case_10/guess_bid_ror_profile/test_case.jl",
-    #     "case_10/single_period_heuristic_bid/test_case.jl",
-    # ],
-    # "case_11" => [
-    #     "case_11/adjust_bid_ex_post/test_case.jl",
-    #     "case_11/settlement_ex_ante/test_case.jl",
-    #     "case_11/settlement_ex_post/test_case.jl",
-    # ],
-    # "case_12" => [
-    #     "case_12/base_case/test_case.jl",
-    #     "case_12/different_cvus/test_case.jl",
-    #     "case_12/dual_settlement/test_case.jl",
-    # ],
-    # "case_13" => [
-    #     "case_13/base_case/test_case.jl",
-    #     "case_13/dual_settlement/test_case.jl",
-    # ],
-    # "case_14" => [
-    #     "case_14/base_case/test_case.jl",
-    #     "case_14/dual_settlement/test_case.jl",
-    # ],
-    # "case_15" => [
-    #     "case_15/base_case/test_case.jl",
-    #     "case_15/renewable/test_case.jl",
-    # ],
-    # "case_16" => [
-    #     "case_16/base_case/test_case.jl",
-    #     "case_16/market_fcf_tiebreaker/test_case.jl",
-    # ],
-    # "case_17" => [
-    #     "case_17/base_case/test_case.jl",
-    # ],
-    # "case_18" => [
-    #     "case_18/base_case/test_case.jl",
-    #     "case_18/heuristic_elastic_demand/test_case.jl",
-    # ],  
-    # "case_19" => [
-    #     "case_19/base_case/test_case.jl",
-    #     "case_19/negative_bids_case/test_case.jl",
-    # ],
-=======
 # "case_01" => [
 #     "case_01/ac_line_case/test_case.jl",
 #     "case_01/ac_line_foo_case/test_case.jl",
@@ -223,6 +99,8 @@
 #     "case_07/virtual_reservoir_and_thermal/test_case.jl",
 #     "case_07/ex_post_settlement_case/test_case.jl",
 #     "case_07/double_settlement_case/test_case.jl",
+#     "case_07/min_cost_case/test_case.jl",
+#     "case_07/reference_curve_case/test_case.jl",
 # ],
 # "case_08" => [
 #     "case_08/base_case/test_case.jl",
@@ -283,7 +161,6 @@
 #     "case_19/base_case/test_case.jl",
 #     "case_19/negative_bids_case/test_case.jl",
 # ],
->>>>>>> a3d72f9a
 )
 
 test_list = isempty(reduced_test_list) ? test_modules(@__DIR__) : reduced_test_list
