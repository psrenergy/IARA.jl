--- conflicted
+++ resolved
@@ -302,24 +302,14 @@
 end
 
 """
-<<<<<<< HEAD
     HydroUnit_IntraPeriodOperation
-=======
-    HydroUnit_OperationTypeBetweenPeriods
->>>>>>> 5f3a3d12
 
   - `STATE_VARIABLE`: Reservoir operation (0)
   - `CYCLIC_WITH_FLEXIBLE_START`: Run of river operation (1)
 """
-<<<<<<< HEAD
 @enumx HydroUnit_IntraPeriodOperation begin
     STATE_VARIABLE = 0
     CYCLIC_WITH_FLEXIBLE_START = 1
-=======
-@enumx HydroUnit_OperationTypeBetweenPeriods begin
-    RESERVOIR = 0
-    RUN_OF_RIVER = 1
->>>>>>> 5f3a3d12
 end
 
 """
