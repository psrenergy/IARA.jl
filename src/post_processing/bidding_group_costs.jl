function _write_costs_bg_file(
    inputs::Inputs,
    outputs_post_processing::Outputs,
    model_outputs_time_serie::OutputReaders,
    run_time_options::RunTimeOptions,
    clearing_procedure::String;
    is_ex_post = false,
)
    outputs_dir = output_path(inputs)
    post_processing_dir = post_processing_path(inputs)
    tempdir = joinpath(output_path(inputs), "temp")

    num_bidding_groups = number_of_elements(inputs, BiddingGroup; filters = [has_generation_besides_virtual_reservoirs])
    num_buses = length(inputs.collections.bus)

    generation_technologies = ["thermal", "hydro", "renewable", "battery"]

    suffix = "$(clearing_procedure)"
    suffix *= run_time_file_suffixes(inputs, run_time_options)
    generation_files =
        filter(x -> endswith(x, "_generation_" * suffix * ".csv"), readdir(outputs_dir))
    if isempty(generation_files)
        return
    end

    number_of_bid_segments = maximum_number_of_bidding_segments(inputs)
    # Set number of bidding segments to 1 to add the cost based generation only in the first segment
    update_number_of_bid_segments!(inputs, 1)

    if is_ex_post
        dimensions = ["period", "scenario", "subscenario", "subperiod", "bid_segment"]
    else
        dimensions = ["period", "scenario", "subperiod", "bid_segment"]
    end

    labels_by_pairs = labels_for_output_by_pair_of_agents(
        inputs,
        run_time_options,
        inputs.collections.bidding_group,
        inputs.collections.bus;
        index_getter = all_buses,
        filters_to_apply_in_first_collection = [has_generation_besides_virtual_reservoirs],
    )

    initialize!(
        QuiverOutput,
        outputs_post_processing;
        inputs,
        output_name = "bidding_group_costs_$(clearing_procedure)",
        # Remove bid_segment dimension for costs
        dimensions = dimensions[1:end-1],
        unit = "\$",
        labels = labels_by_pairs,
        run_time_options,
        dir_path = post_processing_dir,
    )

    bidding_group_costs_writer =
        get_writer(outputs_post_processing, inputs, run_time_options, "bidding_group_costs_$(clearing_procedure)")

    update_number_of_bid_segments!(inputs, number_of_bid_segments)

    total_costs_readers = Dict{String, Quiver.Reader{Quiver.csv}}()
    for generation_technology in generation_technologies
        costs_file = get_costs_files_from_tech(inputs, suffix, generation_technology)
        if isnothing(costs_file)
            continue
        end
        total_costs_readers[generation_technology] = open_time_series_output(
            inputs,
            model_outputs_time_serie,
            joinpath(tempdir, get_filename(costs_file)),
        )
    end

    num_periods = if is_single_period(inputs)
        1
    else
        number_of_periods(inputs)
    end

    for period in 1:num_periods
        for scenario in scenarios(inputs)
            if is_ex_post
                for subscenario in subscenarios(inputs, run_time_options)
                    for subperiod in subperiods(inputs)
                        bidding_group_costs = zeros(num_bidding_groups * num_buses)
                        for generation_technology in keys(total_costs_readers)
                            costs_reader = total_costs_readers[generation_technology]
                            collection = _get_generation_unit(costs_reader.filename)
                            Quiver.goto!(
                                costs_reader;
                                period,
                                scenario,
                                subscenario = subscenario,
                                subperiod = subperiod,
                            )
                            labels = costs_reader.metadata.labels
                            num_units = length(labels)

                            for unit in 1:num_units
                                if collection == "HydroUnit" &&
                                   clearing_hydro_representation(inputs) ==
                                   Configurations_ClearingHydroRepresentation.VIRTUAL_RESERVOIRS
                                    if is_associated_with_some_virtual_reservoir(inputs.collections.hydro_unit, unit)
                                        continue
                                    end
                                end
                                bidding_group_index = generic_unit_bidding_group_index(inputs, collection, unit)
                                bus_index = generic_unit_bus_index(inputs, collection, unit)
                                if is_null(bidding_group_index) || is_null(bus_index)
                                    continue
                                end
                                bidding_group_bus_label = "$(bidding_group_label(inputs, bidding_group_index)) - $(bus_label(inputs, bus_index))"
                                bidding_group_bus_index = findfirst(x -> x == bidding_group_bus_label, labels_by_pairs)
                                bidding_group_costs[bidding_group_bus_index] += costs_reader.data[unit]
                            end
                        end
                        Quiver.write!(
                            bidding_group_costs_writer,
                            bidding_group_costs;
                            period,
                            scenario,
                            subscenario,
                            subperiod = subperiod,
                        )
                    end
                end
            else
                for subperiod in subperiods(inputs)
                    bidding_group_costs = zeros(num_bidding_groups * num_buses)
                    for generation_technology in keys(total_costs_readers)
                        costs_reader = total_costs_readers[generation_technology]
                        collection = _get_generation_unit(costs_reader.filename)
                        Quiver.goto!(costs_reader; period, scenario, subperiod = subperiod)
                        labels = costs_reader.metadata.labels
                        num_units = length(labels)

                        for unit in 1:num_units
                            if collection == "HydroUnit" &&
                               clearing_hydro_representation(inputs) ==
                               Configurations_ClearingHydroRepresentation.VIRTUAL_RESERVOIRS
                                if is_associated_with_some_virtual_reservoir(inputs.collections.hydro_unit, unit)
                                    continue
                                end
                            end
                            bidding_group_index = generic_unit_bidding_group_index(inputs, collection, unit)
                            bus_index = generic_unit_bus_index(inputs, collection, unit)
                            if is_null(bidding_group_index) || is_null(bus_index)
                                continue
                            end
                            bidding_group_bus_label = "$(bidding_group_label(inputs, bidding_group_index)) - $(bus_label(inputs, bus_index))"
                            bidding_group_bus_index = findfirst(x -> x == bidding_group_bus_label, labels_by_pairs)
                            bidding_group_costs[bidding_group_bus_index] += costs_reader.data[unit]
                        end
                    end
                    Quiver.write!(
                        bidding_group_costs_writer,
                        bidding_group_costs;
                        period,
                        scenario,
                        subperiod = subperiod,
                    )
                end
            end
        end
    end

    Quiver.close!(bidding_group_costs_writer)

    return
end

function get_costs_files(path::String; from_ex_post::Bool)
    from_ex_post_string = from_ex_post ? "ex_post" : "ex_ante"

    commercial_costs_files = filter(
        x ->
            occursin("bidding_group_costs", x) &&
                occursin(from_ex_post_string * "_commercial", x) &&
                get_file_ext(x) == ".csv",
        readdir(path),
    )

    physical_costs_files = filter(
        x ->
            occursin("bidding_group_costs", x) &&
                occursin(from_ex_post_string * "_physical", x) &&
                get_file_ext(x) == ".csv",
        readdir(path),
    )

    if isempty(physical_costs_files)
        return joinpath.(path, commercial_costs_files)
    else
        return joinpath.(path, physical_costs_files)
    end
end

function get_costs_files_from_tech(inputs::Inputs, suffix::String, technology::String)
    post_processing_dir = post_processing_path(inputs)
    tempdir = joinpath(output_path(inputs), "temp")
    costs_file = filter(
        x -> endswith(x, suffix * ".csv") && occursin(technology, x) && occursin("total_costs", x),
        readdir(tempdir),
    )
    if isempty(costs_file)
        return nothing
    end
    # Only one file per technology and clearing procedure is expected
    return costs_file[1]
end

function _merge_costs_files(
    inputs::Inputs,
    clearing_procedure::String,
)
    outputs_dir = output_path(inputs)
    tempdir = joinpath(output_path(inputs), "temp")

    generation_technologies = ["thermal", "hydro", "renewable", "battery"]
    for generation_technology in generation_technologies
        costs_files = filter(
            x ->
                (occursin("cost", x) || occursin("penalty", x)) && occursin(generation_technology, x) &&
                    !occursin("opportunity_cost", x)
                    &&
                    (
                        endswith(x, clearing_procedure * ".csv") || endswith(x, clearing_procedure * ".quiv") ||
                        endswith(x, clearing_procedure * "_period_$(inputs.args.period)" * ".csv") ||
                        endswith(x, clearing_procedure * "_period_$(inputs.args.period)" * ".quiv")
                    ), readdir(outputs_dir))
        impl = _get_implementation_of_a_list_of_files(costs_files)
        if isempty(costs_files)
            continue
        end
        if is_single_period(inputs)
            filename = generation_technology * "_total_costs_$(clearing_procedure)_period_$(inputs.args.period)"
        else
            filename = generation_technology * "_total_costs_$(clearing_procedure)"
        end
        output_file = joinpath(tempdir, get_filename(filename))
        files = [joinpath(outputs_dir, get_filename(file)) for file in costs_files]
        Quiver.apply_expression(
            output_file,
            files,
            +,
            impl;
            digits = 6,
        )
    end
    return nothing
end

"""
    create_bidding_group_cost_files(inputs::Inputs, outputs_post_processing::Outputs, model_outputs_time_serie::OutputReaders, run_time_options::RunTimeOptions)

Create the bidding group cost files for ex-ante and ex-post data (physical and commercial).
"""
function create_bidding_group_cost_files(
    inputs::Inputs,
    outputs_post_processing::Outputs,
    model_outputs_time_serie::OutputReaders,
    run_time_options::RunTimeOptions,
)
<<<<<<< HEAD
    outputs_dir = output_path(inputs)

    num_bidding_groups = any_elements(inputs, BiddingGroup; filters = [has_generation_besides_virtual_reservoirs])
=======
    num_bidding_groups = length(inputs.collections.bidding_group)
>>>>>>> 9ff2afa3

    if num_bidding_groups == 0
        return
    end

    clearing_procedures = ["ex_ante_physical", "ex_ante_commercial", "ex_post_physical", "ex_post_commercial"]
    construction_types = [
        construction_type_ex_ante_physical(inputs)
        construction_type_ex_ante_commercial(inputs)
        construction_type_ex_post_physical(inputs)
        construction_type_ex_post_commercial(inputs)
    ]
    is_ex_post = [false, false, true, true]

    for (i, clearing_procedure) in enumerate(clearing_procedures)
        # Skip if there isn't physical data for construction type
        if construction_types[i] in
           [Configurations_ConstructionType.SKIP, Configurations_ConstructionType.BID_BASED]
            continue
        end
        _merge_costs_files(
            inputs,
            clearing_procedure,
        )
        _write_costs_bg_file(
            inputs,
            outputs_post_processing,
            model_outputs_time_serie,
            run_time_options,
            clearing_procedure;
            is_ex_post = is_ex_post[i],
        )
    end

    return
end<|MERGE_RESOLUTION|>--- conflicted
+++ resolved
@@ -263,13 +263,9 @@
     model_outputs_time_serie::OutputReaders,
     run_time_options::RunTimeOptions,
 )
-<<<<<<< HEAD
     outputs_dir = output_path(inputs)
 
     num_bidding_groups = any_elements(inputs, BiddingGroup; filters = [has_generation_besides_virtual_reservoirs])
-=======
-    num_bidding_groups = length(inputs.collections.bidding_group)
->>>>>>> 9ff2afa3
 
     if num_bidding_groups == 0
         return
