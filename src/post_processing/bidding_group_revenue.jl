#  Copyright (c) 2024: PSR, CCEE (Câmara de Comercialização de Energia  
#      Elétrica), and contributors
#  This Source Code Form is subject to the terms of the Mozilla Public
#  License, v. 2.0. If a copy of the MPL was not distributed with this
#  file, You can obtain one at https://mozilla.org/MPL/2.0/.
#############################################################################
# IARA
# See https://github.com/psrenergy/IARA.jl
#############################################################################

function _get_bus_index(bg_bus_combination::String, bus_labels::Vector{String})
    for (i, bus) in enumerate(bus_labels)
        if occursin(bus, bg_bus_combination)
            return i
        end
    end
    return nothing
end

_check_floor(price::Real, floor::Real) = !is_null(floor) ? max(price, floor) : price
_check_cap(price::Real, cap::Real) = !is_null(cap) ? min(price, cap) : price

function _write_revenue_without_subscenarios(
    inputs::Inputs,
    writer_without_subscenarios::Quiver.Writer{Quiver.csv},
    generation_ex_ante_reader::Quiver.Reader{Quiver.csv},
    spot_ex_ante_reader::Quiver.Reader{Quiver.csv},
    is_profile::Bool,
)
    num_periods, num_scenarios, num_subperiods, num_bid_segments =
        generation_ex_ante_reader.metadata.dimension_size

    generation_labels = generation_ex_ante_reader.metadata.labels
    spot_price_labels = spot_ex_ante_reader.metadata.labels
    num_bidding_groups = length(generation_labels)

    dim_name = is_profile ? :profile : :bid_segment

    for period in 1:num_periods
        for scenario in 1:num_scenarios
            for subperiod in 1:num_subperiods
                sum_generation = zeros(num_bidding_groups)
                for bid_segment in 1:num_bid_segments
                    Quiver.goto!(
                        generation_ex_ante_reader;
                        period,
                        scenario,
                        subperiod = subperiod,
                        Symbol(dim_name) => bid_segment,
                    )
                    sum_generation .+= generation_ex_ante_reader.data
                end

<<<<<<< HEAD
                revenue = zeros(num_bidding_groups)
                for bg in 1:num_bidding_groups
                    bus_i = _get_bus_index(generation_reader.metadata.labels[bg], spot_reader.metadata.labels)

                    raw_load_marginal_cost = _check_floor(spot_reader.data[bus_i], spot_price_floor)
                    raw_load_marginal_cost = _check_cap(raw_load_marginal_cost, spot_price_cap)
                    
                    revenue[bg] = sum_generation[bg] * raw_load_marginal_cost / MW_to_GW() # GWh to MWh
                end
                Quiver.write!(
                    writer,
                    revenue;
=======
                spot_price_data = zeros(num_bidding_groups)
                for bg_i in 1:num_bidding_groups
                    bus_i = _get_bus_index(generation_labels[bg_i], spot_price_labels)

                    Quiver.goto!(spot_ex_ante_reader; period, scenario, subperiod = subperiod)
                    spot_price_data[bg_i] = spot_ex_ante_reader.data[bus_i]
                end

                Quiver.write!(
                    writer_without_subscenarios,
                    sum_generation .* apply_lmc_bounds(spot_price_data, inputs) / MW_to_GW(); # GWh to MWh
>>>>>>> 0b7d76c5
                    period,
                    scenario,
                    subperiod = subperiod,
                )
            end
        end
    end
    Quiver.close!(writer_without_subscenarios)
    # Close readers because they reached the end of the file.
    Quiver.close!(generation_ex_ante_reader)
    Quiver.close!(spot_ex_ante_reader)
    return nothing
end

function _write_revenue_with_subscenarios(
    inputs::Inputs,
    writer_with_subscenarios::Quiver.Writer{Quiver.csv},
    generation_ex_ante_reader::Union{Quiver.Reader{Quiver.csv}, Nothing},
    generation_ex_post_reader::Quiver.Reader{Quiver.csv},
    spot_ex_ante_reader::Union{Quiver.Reader{Quiver.csv}, Nothing},
    spot_ex_post_reader::Quiver.Reader{Quiver.csv},
    is_profile::Bool,
)
    num_periods, num_scenarios, num_subscenarios, num_subperiods, num_bid_segments =
        generation_ex_post_reader.metadata.dimension_size

    generation_labels = generation_ex_post_reader.metadata.labels
    spot_price_labels = spot_ex_post_reader.metadata.labels
    num_bidding_groups = length(generation_labels)

    dim_name = is_profile ? :profile : :bid_segment

    for period in 1:num_periods
        for scenario in 1:num_scenarios
            for subscenario in 1:num_subscenarios
                for subperiod in 1:num_subperiods
                    sum_generation = zeros(num_bidding_groups)
                    for bid_segment in 1:num_bid_segments
                        Quiver.goto!(
                            generation_ex_post_reader;
                            period,
                            scenario,
                            subscenario = subscenario,
                            subperiod = subperiod,
                            Symbol(dim_name) => bid_segment,
                        )
                        if settlement_type(inputs) == IARA.Configurations_SettlementType.DUAL
                            if subscenario == 1
                                # Just read the ex-ante generation once per subscenario
                                Quiver.goto!(
                                    generation_ex_ante_reader;
                                    period,
                                    scenario,
                                    subperiod = subperiod,
                                    Symbol(dim_name) => bid_segment,
                                )
                            end
                            # In the dual settlement, the ex-post generation is the difference between the ex-post and ex-ante generation
                            # The total revenue is the sum of the ex-ante and ex-post revenue
                            sum_generation .+= generation_ex_post_reader.data .- generation_ex_ante_reader.data
                        else
                            sum_generation .+= generation_ex_post_reader.data
                        end
                    end

<<<<<<< HEAD
                    revenue = zeros(num_bidding_groups)
                    for bg in 1:num_bidding_groups
                        bus_i = _get_bus_index(generation_reader.metadata.labels[bg], spot_reader.metadata.labels)

                        raw_load_marginal_cost = _check_floor(spot_reader.data[bus_i], spot_price_floor)
                        raw_load_marginal_cost = _check_cap(raw_load_marginal_cost, spot_price_cap)

                        revenue[bg] = sum_generation[bg] * raw_load_marginal_cost / MW_to_GW() # GWh to MWh
                    end
                    Quiver.write!(
                        writer,
                        revenue;
=======
                    spot_price_data = zeros(num_bidding_groups)
                    for bg_i in 1:num_bidding_groups
                        bus_i = _get_bus_index(generation_labels[bg_i], spot_price_labels)

                        if settlement_type(inputs) == IARA.Configurations_SettlementType.EX_ANTE
                            if subscenario == 1
                                # Just read the ex-ante generation once per subscenario
                                Quiver.goto!(spot_ex_ante_reader; period, scenario, subperiod = subperiod)
                            end
                            spot_price_data[bg_i] = spot_ex_ante_reader.data[bus_i]
                        else
                            Quiver.goto!(
                                spot_ex_post_reader;
                                period,
                                scenario,
                                subscenario = subscenario,
                                subperiod = subperiod,
                            )
                            spot_price_data[bg_i] = spot_ex_post_reader.data[bus_i]
                        end
                    end

                    Quiver.write!(
                        writer_with_subscenarios,
                        sum_generation .* apply_lmc_bounds(spot_price_data, inputs) / MW_to_GW(); # GWh to MWh
>>>>>>> 0b7d76c5
                        period,
                        scenario,
                        subscenario,
                        subperiod = subperiod,
                    )
                end
            end
        end
    end
    Quiver.close!(writer_with_subscenarios)
    # Close readers because they reached the end of the file.
    if settlement_type(inputs) != IARA.Configurations_SettlementType.EX_POST
        Quiver.close!(generation_ex_ante_reader)
        Quiver.close!(spot_ex_ante_reader)
    end
    Quiver.close!(generation_ex_post_reader)
    Quiver.close!(spot_ex_post_reader)
    return nothing
end

"""
    post_processing_bidding_group_revenue(inputs::Inputs)

Post-process the bidding group revenue data, based on the generation data and the marginal cost data.
"""
function post_processing_bidding_group_revenue(inputs::Inputs)
    outputs_dir = output_path(inputs)

    if settlement_type(inputs) != IARA.Configurations_SettlementType.EX_POST
        bidding_group_generation_ex_ante_files = get_generation_files(outputs_dir; from_ex_post = false)
        bidding_group_load_marginal_cost_ex_ante_files = get_load_marginal_files(outputs_dir; from_ex_post = false)
    end
    bidding_group_generation_ex_post_files = get_generation_files(outputs_dir; from_ex_post = true)
    bidding_group_load_marginal_cost_ex_post_files = get_load_marginal_files(outputs_dir; from_ex_post = true)

<<<<<<< HEAD
    generation_path = outputs_dir
    bidding_group_generation_files = filter(x -> occursin(r"bidding_group_generation_.*\.csv", x), readdir(generation_path))
    if isempty(bidding_group_generation_files)
        generation_path = post_processing_path(inputs)
        bidding_group_generation_files = filter(x -> occursin(r"bidding_group_generation_.*\.csv", x), readdir(generation_path))
=======
    if length(bidding_group_load_marginal_cost_ex_post_files) > 1
        error(
            "Multiple load marginal cost files found: $bidding_group_load_marginal_cost_ex_ante_files",
        )
>>>>>>> 0b7d76c5
    end

    if settlement_type(inputs) != IARA.Configurations_SettlementType.EX_POST
        if length(bidding_group_load_marginal_cost_ex_ante_files) > 1
            error(
                "Multiple load marginal cost files found: $bidding_group_load_marginal_cost_ex_ante_files",
            )
        end
    end

<<<<<<< HEAD
        m = match(r"^bidding_group_generation(_profile){0,1}(_ex_[a-z]+_[a-z]+)(?:_cost_based){0,1}(_period){0,1}([0-9]*).*\.csv$", file)
        file_type = m[2]
        is_profile = !isnothing(m[1])

        file_end = "load_marginal_cost$file_type"
        if is_single_period(inputs)
            file_end *= "_period_$(inputs.args.period)"
        end
        file_end *= ".csv"
        load_marginal_cost_file = filter(x -> startswith(x, file_end), readdir(outputs_dir))
        if isempty(load_marginal_cost_file)
            return
        end

        generation_reader = Quiver.Reader{Quiver.csv}(joinpath(generation_path, split(file, ".")[1]))
        spot_reader = Quiver.Reader{Quiver.csv}(joinpath(outputs_dir, split(load_marginal_cost_file[1], ".")[1]))
=======
    number_of_files = length(bidding_group_generation_ex_post_files)
    output_dir = output_path(inputs)

    for i in 1:number_of_files
        if settlement_type(inputs) != IARA.Configurations_SettlementType.EX_POST
            geneneration_ex_ante_file = get_filename(bidding_group_generation_ex_ante_files[i])
            spot_price_ex_ante_file = get_filename(bidding_group_load_marginal_cost_ex_ante_files[1])
            geneneration_ex_ante_reader =
                Quiver.Reader{Quiver.csv}(joinpath(output_dir, geneneration_ex_ante_file))
            spot_price_ex_ante_reader =
                Quiver.Reader{Quiver.csv}(joinpath(output_dir, spot_price_ex_ante_file))
        else
            geneneration_ex_ante_reader = nothing
            spot_price_ex_ante_reader = nothing
        end
        spot_price_ex_post_file = get_filename(bidding_group_load_marginal_cost_ex_post_files[1])
        geneneration_ex_post_file = get_filename(bidding_group_generation_ex_post_files[i])
        spot_price_ex_post_reader =
            Quiver.Reader{Quiver.csv}(joinpath(output_dir, spot_price_ex_post_file))
        geneneration_ex_post_reader =
            Quiver.Reader{Quiver.csv}(joinpath(output_dir, geneneration_ex_post_file))

        is_cost_based = occursin("cost_based", geneneration_ex_post_file)
        is_profile = occursin("profile", geneneration_ex_post_file)

        time_series_path_with_subscenarios = "bidding_group_revenue"
        time_series_path_without_subscenarios = "bidding_group_revenue"
        file_type_with_subscenarios =
            settlement_type(inputs) == IARA.Configurations_SettlementType.EX_ANTE ? "_ex_ante" : "_ex_post"
        file_type_without_subscenarios = "_ex_ante"

        if is_profile
            time_series_path_with_subscenarios *= "_profile"
            time_series_path_without_subscenarios *= "_profile"
        end

        time_series_path_with_subscenarios *= file_type_with_subscenarios
        time_series_path_without_subscenarios *= file_type_without_subscenarios
>>>>>>> 0b7d76c5

        if is_cost_based
            time_series_path_with_subscenarios *= "_cost_based"
            time_series_path_without_subscenarios *= "_cost_based"
        end

        # The revenue is summed over all bid segments / profiles, so we drop the last dimension
        writer_with_subscenarios = Quiver.Writer{Quiver.csv}(
            joinpath(post_processing_path(inputs), time_series_path_with_subscenarios);
            dimensions = String.(geneneration_ex_post_reader.metadata.dimensions[1:end-1]),
            labels = geneneration_ex_post_reader.metadata.labels,
            time_dimension = "period",
            dimension_size = geneneration_ex_post_reader.metadata.dimension_size[1:end-1],
            initial_date = geneneration_ex_post_reader.metadata.initial_date,
            unit = "\$",
        )

        _write_revenue_with_subscenarios(
            inputs,
            writer_with_subscenarios,
            geneneration_ex_ante_reader,
            geneneration_ex_post_reader,
            spot_price_ex_ante_reader,
            spot_price_ex_post_reader,
            is_profile,
        )

        if settlement_type(inputs) == IARA.Configurations_SettlementType.DUAL
            geneneration_ex_ante_file = get_filename(bidding_group_generation_ex_ante_files[i])
            spot_price_ex_ante_file = get_filename(bidding_group_load_marginal_cost_ex_ante_files[1])
            geneneration_ex_ante_reader =
                Quiver.Reader{Quiver.csv}(joinpath(output_dir, geneneration_ex_ante_file))
            spot_price_ex_ante_reader =
                Quiver.Reader{Quiver.csv}(joinpath(output_dir, spot_price_ex_ante_file))

            writer_without_subscenarios = Quiver.Writer{Quiver.csv}(
                joinpath(post_processing_path(inputs), time_series_path_without_subscenarios);
                dimensions = String.(geneneration_ex_ante_reader.metadata.dimensions[1:end-1]),
                labels = geneneration_ex_ante_reader.metadata.labels,
                time_dimension = "period",
                dimension_size = geneneration_ex_ante_reader.metadata.dimension_size[1:end-1],
                initial_date = geneneration_ex_ante_reader.metadata.initial_date,
                unit = "\$",
            )

            _write_revenue_without_subscenarios(
                inputs,
                writer_without_subscenarios,
                geneneration_ex_ante_reader,
                spot_price_ex_ante_reader,
                is_profile,
            )
        end
    end
    return
end

function apply_lmc_bounds(lmc::Vector{<:AbstractFloat}, inputs::Inputs)
    spot_price_cap = inputs.collections.configurations.spot_price_cap
    spot_price_floor = inputs.collections.configurations.spot_price_floor

    lmc = _check_floor.(lmc, spot_price_floor)
    lmc = _check_cap.(lmc, spot_price_cap)
    return lmc
end

function get_generation_files(outputs_dir::String; from_ex_post::Bool)
    from_ex_post_string = from_ex_post ? "ex_post" : "ex_ante"

    commercial_generation_files = filter(
        x ->
            occursin("bidding_group_generation", x) &&
                occursin(from_ex_post_string * "_commercial", x) &&
                get_file_ext(x) == ".csv",
        readdir(outputs_dir),
    )

    physical_generation_files = filter(
        x ->
            occursin("bidding_group_generation", x) &&
                occursin(from_ex_post_string * "_physical", x) &&
                get_file_ext(x) == ".csv",
        readdir(outputs_dir),
    )

    if isempty(physical_generation_files)
        return commercial_generation_files
    else
        return physical_generation_files
    end
end

function get_load_marginal_files(outputs_dir::String; from_ex_post::Bool)
    from_ex_post_string = from_ex_post ? "ex_post" : "ex_ante"

    commercial_lmc_files = filter(
        x ->
            occursin("load_marginal_cost", x) &&
                occursin(from_ex_post_string * "_commercial", x) && get_file_ext(x) == ".csv", readdir(outputs_dir),
    )

    physical_lmc_files = filter(
        x ->
            occursin("load_marginal_cost", x) &&
                occursin(from_ex_post_string * "_physical", x) && get_file_ext(x) == ".csv", readdir(outputs_dir))

    if isempty(commercial_lmc_files)
        return physical_lmc_files
    else
        return commercial_lmc_files
    end
end

function _average_ex_post_revenue_over_subscenarios(
    temp_writer::Quiver.Writer{Quiver.csv},
    ex_post_reader::Quiver.Reader{Quiver.csv},
)
    num_periods, num_scenarios, num_subscenarios, num_subperiods = ex_post_reader.metadata.dimension_size

    num_bidding_groups = length(ex_post_reader.metadata.labels)

    for period in 1:num_periods
        for scenario in 1:num_scenarios
            summed_vals = zeros(num_subperiods, num_bidding_groups)
            for subscenario in 1:num_subscenarios
                for subperiod in 1:num_subperiods
                    Quiver.goto!(
                        ex_post_reader;
                        period,
                        scenario,
                        subscenario = subscenario,
                        subperiod = subperiod,
                    )
                    summed_vals[subperiod, :] += ex_post_reader.data
                end
            end
            for subperiod in 1:num_subperiods
                # Average over subscenarios
                Quiver.write!(
                    temp_writer,
                    summed_vals[subperiod, :] ./ num_subscenarios;
                    period,
                    scenario,
                    subperiod = subperiod,
                )
            end
        end
    end
    Quiver.close!(temp_writer)
    return Quiver.close!(ex_post_reader)
end

function _total_independent_profile_ex_ante(
    temp_writer::Quiver.Writer{Quiver.csv},
    independent_reader::Quiver.Reader{Quiver.csv},
    profile_reader::Quiver.Reader{Quiver.csv},
)
    num_periods, num_scenarios, num_subperiods = independent_reader.metadata.dimension_size
    num_bidding_groups = length(independent_reader.metadata.labels)

    merged_labels = unique(vcat(independent_reader.metadata.labels, profile_reader.metadata.labels))

    for period in 1:num_periods
        for scenario in 1:num_scenarios
            for subperiod in 1:num_subperiods
                Quiver.goto!(
                    profile_reader;
                    period = period,
                    scenario = scenario,
                    subperiod = subperiod,
                )
                Quiver.goto!(
                    independent_reader;
                    period = period,
                    scenario = scenario,
                    subperiod = subperiod,
                )

                bg_indices_independent = Dict{Int, Float64}()
                bg_indices_profile = Dict{Int, Float64}()

                for bg_i in eachindex(merged_labels)
                    bg_label = merged_labels[bg_i]
                    if bg_label in independent_reader.metadata.labels
                        bg_indices_independent[bg_i] =
                            independent_reader.data[findfirst(x -> x == bg_label, independent_reader.metadata.labels)]
                    end
                    if bg_label in profile_reader.metadata.labels
                        bg_indices_profile[bg_i] =
                            profile_reader.data[findfirst(x -> x == bg_label, profile_reader.metadata.labels)]
                    end
                end

                summed_vals = zeros(num_bidding_groups)
                for bg_i in eachindex(merged_labels)
                    summed_vals[bg_i] += get(bg_indices_independent, bg_i, 0) + get(bg_indices_profile, bg_i, 0)
                end

                Quiver.write!(temp_writer, summed_vals; period, scenario, subperiod = subperiod)
            end
        end
    end
    Quiver.close!(temp_writer)
    Quiver.close!(independent_reader)
    Quiver.close!(profile_reader)
    return
end

function _total_independent_profile_ex_post(
    temp_writer::Quiver.Writer{Quiver.csv},
    independent_reader::Quiver.Reader{Quiver.csv},
    profile_reader::Quiver.Reader{Quiver.csv},
)
    num_periods, num_scenarios, num_subscenarios, num_subperiods = independent_reader.metadata.dimension_size
    num_bidding_groups = length(independent_reader.metadata.labels)

    merged_labels = unique(vcat(independent_reader.metadata.labels, profile_reader.metadata.labels))

    for period in 1:num_periods
        for scenario in 1:num_scenarios
            for subscenario in 1:num_subscenarios
                for subperiod in 1:num_subperiods
                    Quiver.goto!(
                        profile_reader;
                        period = period,
                        scenario = scenario,
                        subscenario = subscenario,
                        subperiod = subperiod,
                    )
                    Quiver.goto!(
                        independent_reader;
                        period = period,
                        scenario = scenario,
                        subscenario = subscenario,
                        subperiod = subperiod,
                    )

                    bg_indices_independent = Dict{Int, Float64}()
                    bg_indices_profile = Dict{Int, Float64}()

                    for bg_i in eachindex(merged_labels)
                        bg_label = merged_labels[bg_i]
                        if bg_label in independent_reader.metadata.labels
                            bg_indices_independent[bg_i] =
                                independent_reader.data[findfirst(
                                    x -> x == bg_label,
                                    independent_reader.metadata.labels,
                                )]
                        end
                        if bg_label in profile_reader.metadata.labels
                            bg_indices_profile[bg_i] =
                                profile_reader.data[findfirst(x -> x == bg_label, profile_reader.metadata.labels)]
                        end
                    end

                    summed_vals = zeros(num_bidding_groups)
                    for bg_i in eachindex(merged_labels)
                        summed_vals[bg_i] += get(bg_indices_independent, bg_i, 0) + get(bg_indices_profile, bg_i, 0)
                    end

                    Quiver.write!(
                        temp_writer,
                        summed_vals;
                        period,
                        scenario,
                        subscenario = subscenario,
                        subperiod = subperiod,
                    )
                end
            end
        end
    end
    Quiver.close!(temp_writer)
    Quiver.close!(independent_reader)
    Quiver.close!(profile_reader)
    return
end

function _total_revenue(
    total_revenue_writer::Quiver.Writer{Quiver.csv},
    ex_ante_reader::Quiver.Reader{Quiver.csv},
    ex_post_reader::Quiver.Reader{Quiver.csv},
)
    num_periods, num_scenarios, num_subperiods = ex_ante_reader.metadata.dimension_size

    for period in 1:num_periods
        for scenario in 1:num_scenarios
            for subperiod in 1:num_subperiods
                Quiver.goto!(ex_ante_reader; period, scenario, subperiod = subperiod)
                Quiver.goto!(ex_post_reader; period, scenario, subperiod = subperiod)

                total_revenue = ex_ante_reader.data .+ ex_post_reader.data

                Quiver.write!(total_revenue_writer, total_revenue; period, scenario, subperiod = subperiod)
            end
        end
    end
    Quiver.close!(total_revenue_writer)
    Quiver.close!(ex_ante_reader)
    Quiver.close!(ex_post_reader)
    return
end

<<<<<<< HEAD
function _bidding_group_total_revenue(inputs::Inputs, type::String)
    post_processing_dir = post_processing_path(inputs)
=======
function post_processing_bidding_group_total_revenue(inputs::Inputs)
    outputs_dir = joinpath(output_path(inputs), "post_processing")
>>>>>>> 0b7d76c5

    temp_path = joinpath(path_case(inputs), "temp")
    if !isdir(temp_path)
        mkdir(temp_path)
    end

    is_profile =
        length(filter(x -> occursin(r"bidding_group_revenue_profile_.*\.csv", x), readdir(post_processing_dir))) > 0

    is_cost_based =
        length(filter(x -> occursin(r"bidding_group_revenue_.*_cost_based.*\.csv", x), readdir(post_processing_dir))) > 0

    # STEP 0 (optional): Merging profile and independent bid

    if is_profile
        revenue_ex_ante_reader = if !is_cost_based
<<<<<<< HEAD
            Quiver.Reader{Quiver.csv}(joinpath(post_processing_dir, "bidding_group_revenue_ex_ante_$(type)"))
        else
            Quiver.Reader{Quiver.csv}(joinpath(post_processing_dir, "bidding_group_revenue_ex_ante_$(type)_cost_based"))
        end
        revenue_ex_post_reader = if !is_cost_based
            Quiver.Reader{Quiver.csv}(joinpath(post_processing_dir, "bidding_group_revenue_ex_post_$(type)"))
        else
            Quiver.Reader{Quiver.csv}(joinpath(post_processing_dir, "bidding_group_revenue_ex_post_$(type)_cost_based"))
        end

        revenue_ex_ante_profile_reader =
            Quiver.Reader{Quiver.csv}(joinpath(post_processing_dir, "bidding_group_revenue_ex_ante_$(type)"))
        revenue_ex_post_profile_reader =
            Quiver.Reader{Quiver.csv}(joinpath(post_processing_dir, "bidding_group_revenue_ex_post_$(type)"))
=======
            Quiver.Reader{Quiver.csv}(joinpath(outputs_dir, "bidding_group_revenue_ex_ante"))
        else
            Quiver.Reader{Quiver.csv}(joinpath(outputs_dir, "bidding_group_revenue_ex_ante_cost_based"))
        end
        revenue_ex_post_reader = if !is_cost_based
            Quiver.Reader{Quiver.csv}(joinpath(outputs_dir, "bidding_group_revenue_ex_post"))
        else
            Quiver.Reader{Quiver.csv}(joinpath(outputs_dir, "bidding_group_revenue_ex_post_cost_based"))
        end

        revenue_ex_ante_profile_reader =
            Quiver.Reader{Quiver.csv}(joinpath(outputs_dir, "bidding_group_revenue_ex_ante"))
        revenue_ex_post_profile_reader =
            Quiver.Reader{Quiver.csv}(joinpath(outputs_dir, "bidding_group_revenue_ex_post"))
>>>>>>> 0b7d76c5

        merged_labels =
            unique(vcat(revenue_ex_ante_reader.metadata.labels, revenue_ex_ante_profile_reader.metadata.labels))
        temp_revenue_ex_ante_writer = Quiver.Writer{Quiver.csv}(
            joinpath(temp_path, "temp_bidding_group_revenue_ex_ante_total");
            dimensions = String.(revenue_ex_ante_reader.metadata.dimensions),
            labels = merged_labels,
            time_dimension = String(revenue_ex_ante_reader.metadata.time_dimension),
            dimension_size = revenue_ex_ante_reader.metadata.dimension_size,
            initial_date = revenue_ex_ante_reader.metadata.initial_date,
            unit = revenue_ex_ante_reader.metadata.unit,
        )

        temp_revenue_ex_post_writer = Quiver.Writer{Quiver.csv}(
            joinpath(temp_path, "temp_bidding_group_revenue_ex_post_total");
            dimensions = String.(revenue_ex_post_reader.metadata.dimensions),
            labels = merged_labels,
            time_dimension = String(revenue_ex_post_reader.metadata.time_dimension),
            dimension_size = revenue_ex_post_reader.metadata.dimension_size,
            initial_date = revenue_ex_post_reader.metadata.initial_date,
            unit = revenue_ex_post_reader.metadata.unit,
        )

        _total_independent_profile_ex_ante(
            temp_revenue_ex_ante_writer,
            revenue_ex_ante_reader,
            revenue_ex_ante_profile_reader,
        )
        _total_independent_profile_ex_post(
            temp_revenue_ex_post_writer,
            revenue_ex_post_reader,
            revenue_ex_post_profile_reader,
        )
    end

    # STEP 1: Averaging ex_post over subscenarios

    revenue_ex_post_reader = if !is_cost_based
        if is_profile
            Quiver.Reader{Quiver.csv}(joinpath(temp_path, "temp_bidding_group_revenue_ex_post_total"))
        else
<<<<<<< HEAD
            Quiver.Reader{Quiver.csv}(joinpath(post_processing_dir, "bidding_group_revenue_ex_post_$(type)"))
=======
            Quiver.Reader{Quiver.csv}(joinpath(outputs_dir, "bidding_group_revenue_ex_post"))
>>>>>>> 0b7d76c5
        end
    else
        if is_profile
            Quiver.Reader{Quiver.csv}(joinpath(temp_path, "temp_bidding_group_revenue_ex_post_total"))
        else
<<<<<<< HEAD
            Quiver.Reader{Quiver.csv}(joinpath(post_processing_dir, "bidding_group_revenue_ex_post_$(type)_cost_based"))
=======
            Quiver.Reader{Quiver.csv}(joinpath(outputs_dir, "bidding_group_revenue_ex_post_cost_based"))
>>>>>>> 0b7d76c5
        end
    end

    initial_dimension_sizes = copy(revenue_ex_post_reader.metadata.dimension_size)
    revenue_ex_post_average_writer = Quiver.Writer{Quiver.csv}(
        joinpath(temp_path, "temp_bidding_group_revenue_ex_post_average");
        dimensions = ["period", "scenario", "subperiod"],
        labels = revenue_ex_post_reader.metadata.labels,
        time_dimension = String(revenue_ex_post_reader.metadata.time_dimension),
        dimension_size = deleteat!(initial_dimension_sizes, 3), # remove subscenario
        initial_date = revenue_ex_post_reader.metadata.initial_date,
        unit = revenue_ex_post_reader.metadata.unit,
    )

    _average_ex_post_revenue_over_subscenarios(
        revenue_ex_post_average_writer,
        revenue_ex_post_reader,
    )

    # STEP 2: Summing ex_ante and ex_post (ex_ante + mean(ex_post))

    revenue_ex_ante_reader = if !is_cost_based
        if is_profile
            Quiver.Reader{Quiver.csv}(joinpath(temp_path, "temp_bidding_group_revenue_ex_ante_total"))
        else
<<<<<<< HEAD
            Quiver.Reader{Quiver.csv}(joinpath(post_processing_dir, "bidding_group_revenue_ex_ante_$(type)"))
=======
            Quiver.Reader{Quiver.csv}(joinpath(outputs_dir, "bidding_group_revenue_ex_ante"))
>>>>>>> 0b7d76c5
        end
    else
        if is_profile
            Quiver.Reader{Quiver.csv}(joinpath(temp_path, "temp_bidding_group_revenue_ex_ante_total"))
        else
<<<<<<< HEAD
            Quiver.Reader{Quiver.csv}(joinpath(post_processing_dir, "bidding_group_revenue_ex_ante_$(type)_cost_based"))
=======
            Quiver.Reader{Quiver.csv}(joinpath(outputs_dir, "bidding_group_revenue_ex_ante_cost_based"))
>>>>>>> 0b7d76c5
        end
    end

    revenue_ex_post_reader =
        Quiver.Reader{Quiver.csv}(joinpath(temp_path, "temp_bidding_group_revenue_ex_post_average"))

    total_revenue_writer = Quiver.Writer{Quiver.csv}(
        joinpath(post_processing_path(inputs), "bidding_group_total_revenue");
        dimensions = String.(revenue_ex_ante_reader.metadata.dimensions),
        labels = revenue_ex_ante_reader.metadata.labels,
        time_dimension = String(revenue_ex_ante_reader.metadata.time_dimension),
        dimension_size = revenue_ex_ante_reader.metadata.dimension_size,
        initial_date = revenue_ex_ante_reader.metadata.initial_date,
        unit = revenue_ex_ante_reader.metadata.unit,
    )

    _total_revenue(
        total_revenue_writer,
        revenue_ex_ante_reader,
        revenue_ex_post_reader,
    )
    return
<<<<<<< HEAD
end

function post_processing_bidding_group_total_revenue(inputs::Inputs)
    if !isfile(joinpath(post_processing_path(inputs), "bidding_group_revenue_ex_ante_commercial.csv"))
        return
    end

    return _bidding_group_total_revenue(inputs, "commercial")
=======
>>>>>>> 0b7d76c5
end<|MERGE_RESOLUTION|>--- conflicted
+++ resolved
@@ -51,20 +51,6 @@
                     sum_generation .+= generation_ex_ante_reader.data
                 end
 
-<<<<<<< HEAD
-                revenue = zeros(num_bidding_groups)
-                for bg in 1:num_bidding_groups
-                    bus_i = _get_bus_index(generation_reader.metadata.labels[bg], spot_reader.metadata.labels)
-
-                    raw_load_marginal_cost = _check_floor(spot_reader.data[bus_i], spot_price_floor)
-                    raw_load_marginal_cost = _check_cap(raw_load_marginal_cost, spot_price_cap)
-                    
-                    revenue[bg] = sum_generation[bg] * raw_load_marginal_cost / MW_to_GW() # GWh to MWh
-                end
-                Quiver.write!(
-                    writer,
-                    revenue;
-=======
                 spot_price_data = zeros(num_bidding_groups)
                 for bg_i in 1:num_bidding_groups
                     bus_i = _get_bus_index(generation_labels[bg_i], spot_price_labels)
@@ -76,7 +62,6 @@
                 Quiver.write!(
                     writer_without_subscenarios,
                     sum_generation .* apply_lmc_bounds(spot_price_data, inputs) / MW_to_GW(); # GWh to MWh
->>>>>>> 0b7d76c5
                     period,
                     scenario,
                     subperiod = subperiod,
@@ -142,20 +127,6 @@
                         end
                     end
 
-<<<<<<< HEAD
-                    revenue = zeros(num_bidding_groups)
-                    for bg in 1:num_bidding_groups
-                        bus_i = _get_bus_index(generation_reader.metadata.labels[bg], spot_reader.metadata.labels)
-
-                        raw_load_marginal_cost = _check_floor(spot_reader.data[bus_i], spot_price_floor)
-                        raw_load_marginal_cost = _check_cap(raw_load_marginal_cost, spot_price_cap)
-
-                        revenue[bg] = sum_generation[bg] * raw_load_marginal_cost / MW_to_GW() # GWh to MWh
-                    end
-                    Quiver.write!(
-                        writer,
-                        revenue;
-=======
                     spot_price_data = zeros(num_bidding_groups)
                     for bg_i in 1:num_bidding_groups
                         bus_i = _get_bus_index(generation_labels[bg_i], spot_price_labels)
@@ -181,7 +152,6 @@
                     Quiver.write!(
                         writer_with_subscenarios,
                         sum_generation .* apply_lmc_bounds(spot_price_data, inputs) / MW_to_GW(); # GWh to MWh
->>>>>>> 0b7d76c5
                         period,
                         scenario,
                         subscenario,
@@ -217,18 +187,17 @@
     bidding_group_generation_ex_post_files = get_generation_files(outputs_dir; from_ex_post = true)
     bidding_group_load_marginal_cost_ex_post_files = get_load_marginal_files(outputs_dir; from_ex_post = true)
 
-<<<<<<< HEAD
     generation_path = outputs_dir
     bidding_group_generation_files = filter(x -> occursin(r"bidding_group_generation_.*\.csv", x), readdir(generation_path))
     if isempty(bidding_group_generation_files)
         generation_path = post_processing_path(inputs)
         bidding_group_generation_files = filter(x -> occursin(r"bidding_group_generation_.*\.csv", x), readdir(generation_path))
-=======
+    end
+
     if length(bidding_group_load_marginal_cost_ex_post_files) > 1
         error(
             "Multiple load marginal cost files found: $bidding_group_load_marginal_cost_ex_ante_files",
         )
->>>>>>> 0b7d76c5
     end
 
     if settlement_type(inputs) != IARA.Configurations_SettlementType.EX_POST
@@ -239,24 +208,6 @@
         end
     end
 
-<<<<<<< HEAD
-        m = match(r"^bidding_group_generation(_profile){0,1}(_ex_[a-z]+_[a-z]+)(?:_cost_based){0,1}(_period){0,1}([0-9]*).*\.csv$", file)
-        file_type = m[2]
-        is_profile = !isnothing(m[1])
-
-        file_end = "load_marginal_cost$file_type"
-        if is_single_period(inputs)
-            file_end *= "_period_$(inputs.args.period)"
-        end
-        file_end *= ".csv"
-        load_marginal_cost_file = filter(x -> startswith(x, file_end), readdir(outputs_dir))
-        if isempty(load_marginal_cost_file)
-            return
-        end
-
-        generation_reader = Quiver.Reader{Quiver.csv}(joinpath(generation_path, split(file, ".")[1]))
-        spot_reader = Quiver.Reader{Quiver.csv}(joinpath(outputs_dir, split(load_marginal_cost_file[1], ".")[1]))
-=======
     number_of_files = length(bidding_group_generation_ex_post_files)
     output_dir = output_path(inputs)
 
@@ -295,7 +246,6 @@
 
         time_series_path_with_subscenarios *= file_type_with_subscenarios
         time_series_path_without_subscenarios *= file_type_without_subscenarios
->>>>>>> 0b7d76c5
 
         if is_cost_based
             time_series_path_with_subscenarios *= "_cost_based"
@@ -599,13 +549,9 @@
     return
 end
 
-<<<<<<< HEAD
-function _bidding_group_total_revenue(inputs::Inputs, type::String)
+function post_processing_bidding_group_total_revenue(inputs::Inputs)
     post_processing_dir = post_processing_path(inputs)
-=======
-function post_processing_bidding_group_total_revenue(inputs::Inputs)
     outputs_dir = joinpath(output_path(inputs), "post_processing")
->>>>>>> 0b7d76c5
 
     temp_path = joinpath(path_case(inputs), "temp")
     if !isdir(temp_path)
@@ -622,22 +568,6 @@
 
     if is_profile
         revenue_ex_ante_reader = if !is_cost_based
-<<<<<<< HEAD
-            Quiver.Reader{Quiver.csv}(joinpath(post_processing_dir, "bidding_group_revenue_ex_ante_$(type)"))
-        else
-            Quiver.Reader{Quiver.csv}(joinpath(post_processing_dir, "bidding_group_revenue_ex_ante_$(type)_cost_based"))
-        end
-        revenue_ex_post_reader = if !is_cost_based
-            Quiver.Reader{Quiver.csv}(joinpath(post_processing_dir, "bidding_group_revenue_ex_post_$(type)"))
-        else
-            Quiver.Reader{Quiver.csv}(joinpath(post_processing_dir, "bidding_group_revenue_ex_post_$(type)_cost_based"))
-        end
-
-        revenue_ex_ante_profile_reader =
-            Quiver.Reader{Quiver.csv}(joinpath(post_processing_dir, "bidding_group_revenue_ex_ante_$(type)"))
-        revenue_ex_post_profile_reader =
-            Quiver.Reader{Quiver.csv}(joinpath(post_processing_dir, "bidding_group_revenue_ex_post_$(type)"))
-=======
             Quiver.Reader{Quiver.csv}(joinpath(outputs_dir, "bidding_group_revenue_ex_ante"))
         else
             Quiver.Reader{Quiver.csv}(joinpath(outputs_dir, "bidding_group_revenue_ex_ante_cost_based"))
@@ -652,7 +582,6 @@
             Quiver.Reader{Quiver.csv}(joinpath(outputs_dir, "bidding_group_revenue_ex_ante"))
         revenue_ex_post_profile_reader =
             Quiver.Reader{Quiver.csv}(joinpath(outputs_dir, "bidding_group_revenue_ex_post"))
->>>>>>> 0b7d76c5
 
         merged_labels =
             unique(vcat(revenue_ex_ante_reader.metadata.labels, revenue_ex_ante_profile_reader.metadata.labels))
@@ -694,21 +623,13 @@
         if is_profile
             Quiver.Reader{Quiver.csv}(joinpath(temp_path, "temp_bidding_group_revenue_ex_post_total"))
         else
-<<<<<<< HEAD
-            Quiver.Reader{Quiver.csv}(joinpath(post_processing_dir, "bidding_group_revenue_ex_post_$(type)"))
-=======
             Quiver.Reader{Quiver.csv}(joinpath(outputs_dir, "bidding_group_revenue_ex_post"))
->>>>>>> 0b7d76c5
         end
     else
         if is_profile
             Quiver.Reader{Quiver.csv}(joinpath(temp_path, "temp_bidding_group_revenue_ex_post_total"))
         else
-<<<<<<< HEAD
-            Quiver.Reader{Quiver.csv}(joinpath(post_processing_dir, "bidding_group_revenue_ex_post_$(type)_cost_based"))
-=======
             Quiver.Reader{Quiver.csv}(joinpath(outputs_dir, "bidding_group_revenue_ex_post_cost_based"))
->>>>>>> 0b7d76c5
         end
     end
 
@@ -734,21 +655,13 @@
         if is_profile
             Quiver.Reader{Quiver.csv}(joinpath(temp_path, "temp_bidding_group_revenue_ex_ante_total"))
         else
-<<<<<<< HEAD
-            Quiver.Reader{Quiver.csv}(joinpath(post_processing_dir, "bidding_group_revenue_ex_ante_$(type)"))
-=======
             Quiver.Reader{Quiver.csv}(joinpath(outputs_dir, "bidding_group_revenue_ex_ante"))
->>>>>>> 0b7d76c5
         end
     else
         if is_profile
             Quiver.Reader{Quiver.csv}(joinpath(temp_path, "temp_bidding_group_revenue_ex_ante_total"))
         else
-<<<<<<< HEAD
-            Quiver.Reader{Quiver.csv}(joinpath(post_processing_dir, "bidding_group_revenue_ex_ante_$(type)_cost_based"))
-=======
             Quiver.Reader{Quiver.csv}(joinpath(outputs_dir, "bidding_group_revenue_ex_ante_cost_based"))
->>>>>>> 0b7d76c5
         end
     end
 
@@ -771,15 +684,4 @@
         revenue_ex_post_reader,
     )
     return
-<<<<<<< HEAD
-end
-
-function post_processing_bidding_group_total_revenue(inputs::Inputs)
-    if !isfile(joinpath(post_processing_path(inputs), "bidding_group_revenue_ex_ante_commercial.csv"))
-        return
-    end
-
-    return _bidding_group_total_revenue(inputs, "commercial")
-=======
->>>>>>> 0b7d76c5
 end