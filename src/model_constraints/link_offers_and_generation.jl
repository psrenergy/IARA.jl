--- conflicted
+++ resolved
@@ -29,17 +29,11 @@
     thermal_units = index_of_elements(inputs, ThermalUnit; filters = [is_existing])
     renewable_units = index_of_elements(inputs, RenewableUnit; filters = [is_existing])
     battery_units = index_of_elements(inputs, BatteryUnit; filters = [is_existing])
-<<<<<<< HEAD
     hydro_generation =
         if any_elements(inputs, HydroUnit; filters = [is_existing, !is_associated_with_some_virtual_reservoir])
             get_model_object(model, :hydro_generation)
         end
-=======
     demand_units = index_of_elements(inputs, DemandUnit; filters = [is_existing])
-    hydro_generation = if any_elements(inputs, HydroUnit; filters = [is_existing])
-        get_model_object(model, :hydro_generation)
-    end
->>>>>>> 6008bc12
     thermal_generation = if any_elements(inputs, ThermalUnit; filters = [is_existing])
         get_model_object(model, :thermal_generation)
     end
