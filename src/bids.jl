--- conflicted
+++ resolved
@@ -1194,7 +1194,6 @@
 
     bidding_group_indexes = index_of_elements(inputs, BiddingGroup)
 
-<<<<<<< HEAD
     for bg in bidding_group_indexes
         for bus in 1:number_of_elements(inputs, Bus)
             for bds in 1:number_of_bg_valid_bidding_segments(inputs, bg)
@@ -1203,6 +1202,14 @@
                     run_time_options =
                         RunTimeOptions(; clearing_model_subproblem = RunTime_ClearingSubproblem.EX_ANTE_PHYSICAL)
                     total_energy_ex_ante = sum_units_energy_ub_per_bg(
+                        inputs,
+                        run_time_options,
+                        bg,
+                        bus,
+                        blk,
+                        subscenario,
+                    )
+                    total_demand_ex_ante = sum_demand_per_bg(
                         inputs,
                         run_time_options,
                         bg,
@@ -1220,70 +1227,28 @@
                         blk,
                         subscenario,
                     )
-                    if total_energy_ex_ante == 0.0
-                        quantity_offer_series.data[bg, bus, bds, blk] = 0.0
-                    else
-                        quantity_offer_series.data[bg, bus, bds, blk] *= total_energy_ex_post / total_energy_ex_ante
-=======
-    if maximum_number_of_bidding_segments(inputs) > 0
-        valid_segments = get_maximum_valid_segments(inputs)
-        for bg in bidding_group_indexes
-            for bus in 1:number_of_elements(inputs, Bus)
-                for bds in 1:valid_segments[bg]
-                    for blk in subperiods(inputs)
-                        # Set the clearing model subproblem to ex_ante or ex_post to calculate the energy upper bound
-                        run_time_options =
-                            RunTimeOptions(; clearing_model_subproblem = RunTime_ClearingSubproblem.EX_ANTE_PHYSICAL)
-                        total_energy_ex_ante = sum_units_energy_ub_per_bg(
-                            inputs,
-                            run_time_options,
-                            bg,
-                            bus,
-                            blk,
-                            subscenario,
-                        )
-                        total_demand_ex_ante = sum_demand_per_bg(
-                            inputs,
-                            run_time_options,
-                            bg,
-                            bus,
-                            blk,
-                            subscenario,
-                        )
-                        run_time_options =
-                            RunTimeOptions(; clearing_model_subproblem = RunTime_ClearingSubproblem.EX_POST_PHYSICAL)
-                        total_energy_ex_post = sum_units_energy_ub_per_bg(
-                            inputs,
-                            run_time_options,
-                            bg,
-                            bus,
-                            blk,
-                            subscenario,
-                        )
-                        total_demand_ex_post = sum_demand_per_bg(
-                            inputs,
-                            run_time_options,
-                            bg,
-                            bus,
-                            blk,
-                            subscenario,
-                        )
-                        if quantity_offer_series.data[bg, bus, bds, blk] > 0.0
-                            if total_energy_ex_ante == 0.0
-                                quantity_offer_series.data[bg, bus, bds, blk] = 0.0
-                            else
-                                quantity_offer_series.data[bg, bus, bds, blk] *=
-                                    total_energy_ex_post / total_energy_ex_ante
-                            end
-                        elseif quantity_offer_series.data[bg, bus, bds, blk] < 0.0
-                            if total_demand_ex_ante == 0.0
-                                quantity_offer_series.data[bg, bus, bds, blk] = 0.0
-                            else
-                                quantity_offer_series.data[bg, bus, bds, blk] *=
-                                    total_demand_ex_post / total_demand_ex_ante
-                            end
+                    total_demand_ex_post = sum_demand_per_bg(
+                        inputs,
+                        run_time_options,
+                        bg,
+                        bus,
+                        blk,
+                        subscenario,
+                    )
+                    if quantity_offer_series.data[bg, bus, bds, blk] > 0.0
+                        if total_energy_ex_ante == 0.0
+                            quantity_offer_series.data[bg, bus, bds, blk] = 0.0
+                        else
+                            quantity_offer_series.data[bg, bus, bds, blk] *=
+                                total_energy_ex_post / total_energy_ex_ante
                         end
->>>>>>> da334d2c
+                    elseif quantity_offer_series.data[bg, bus, bds, blk] < 0.0
+                        if total_demand_ex_ante == 0.0
+                            quantity_offer_series.data[bg, bus, bds, blk] = 0.0
+                        else
+                            quantity_offer_series.data[bg, bus, bds, blk] *=
+                                total_demand_ex_post / total_demand_ex_ante
+                        end
                     end
                 end
             end
