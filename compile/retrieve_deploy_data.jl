--- conflicted
+++ resolved
@@ -35,14 +35,10 @@
 
     version_tag = "$(configuration.version)"
 
-<<<<<<< HEAD
     println(version_tag)
     println(aws_zip_url)
     
     return  version_tag, aws_zip_url
-=======
-    return version_tag, aws_zip_url
->>>>>>> ba6ae5a9
 end
 
 main(ARGS)