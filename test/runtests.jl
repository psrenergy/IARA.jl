--- conflicted
+++ resolved
@@ -100,11 +100,8 @@
 #     "case_07/ex_post_settlement_case/test_case.jl",
 #     "case_07/double_settlement_case/test_case.jl",
 #     "case_07/min_cost_case/test_case.jl",
-<<<<<<< HEAD
-=======
 #     "case_07/reference_curve_case/test_case.jl",
 #     "case_07/skip_purchase_bids_case/test_case.jl",
->>>>>>> e82a5500
 # ],
 # "case_08" => [
 #     "case_08/base_case/test_case.jl",
