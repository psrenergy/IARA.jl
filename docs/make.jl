--- conflicted
+++ resolved
@@ -87,11 +87,8 @@
             "Market clearing problem" => "market_clearing_problem.md",
             "Heuristic bids for bidding groups" => "heuristic_bids.md",
             "Heuristic bids for virtual reservoirs" => "heuristic_bids_vr.md",
-<<<<<<< HEAD
             "Virtual reservoirs pre and post processing" => "post_processing_virtual_reservoir.md",
-=======
             "Bid price limits" => "bid_limits.md",
->>>>>>> 5f3a3d12
         ],
     ],
     "Use guides and tutorials" => [
