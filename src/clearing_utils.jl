--- conflicted
+++ resolved
@@ -428,7 +428,6 @@
     end
 end
 
-<<<<<<< HEAD
 function serialize_virtual_reservoir_energy_stock(
     inputs::Inputs,
     energy_stock::Vector{Vector{Float64}},
@@ -468,7 +467,8 @@
     data = Serialization.deserialize(serialized_file_name)
 
     return data
-=======
+end
+
 """
     scale_cuts(input_file::String, output_file::String, factor::Float64)
 
@@ -515,5 +515,4 @@
     end
 
     return scaled_data
->>>>>>> e28e7ee9
 end