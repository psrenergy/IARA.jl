--- conflicted
+++ resolved
@@ -50,12 +50,6 @@
     inflow_as_volume::Vector{Float64},
     volume::Vector{Float64},
 )
-<<<<<<< HEAD
-    hydro_units = virtual_reservoir_hydro_unit_indices(inputs, vr)
-    for h in virtual_reservoir_order_to_spill_excess_of_inflow(inputs, vr)
-        inflow_excess =
-            max(inflow_as_volume[h] - (volume[h] - hydro_unit_min_volume(inputs, h)), 0)
-=======
     hydro_units = order_to_spill_excess_of_inflow(inputs)
     virtual_reservoirs = index_of_elements(inputs, VirtualReservoir)
     for h in hydro_units
@@ -63,7 +57,6 @@
             hydro_unit_max_turbining(inputs, h) * m3_per_second_to_hm3_per_hour() *
             sum(subperiod_duration_in_hours(inputs))
         inflow_excess = max(volume[h] + inflow_as_volume[h] - (hydro_unit_max_volume(inputs, h) + max_turbining), 0)
->>>>>>> 3737bb5b
         inflow_as_volume[h] -= inflow_excess
         h_downstream = hydro_unit_spill_to(inputs, h)
         if !is_null(h_downstream)
