--- conflicted
+++ resolved
@@ -435,26 +435,16 @@
                bidding_group_ex_post_adjust(inputs, bg) ==
                BiddingGroup_ExPostAdjustMode.PROPORTIONAL_TO_EX_POST_GENERATION_OVER_EX_ANTE_GENERATION
                 # If the bidding group has renewable units and the ex post adjustment mode is proportional to ex post generation
-<<<<<<< HEAD
-                # over ex ante generation, you're not offering all the energy available in the ex post problem
-                @warn "Bidding group $(bidding_group_label(inputs, bg)) has renewable units and the ex post adjustment mode is proportional to ex post generation over ex ante generation. This means that you're not offering all the energy available in the ex post problem. To avoid this distortion, consider splitting thermal and renewable units into different bidding groups."
-=======
                 # over ex ante generation, you're not bidding all the energy available in the ex post problem
                 @warn "Bidding group $(bidding_group_label(inputs, bg)) has renewable units and the ex post adjustment mode is proportional to ex post generation over ex ante generation. This means that you're not bidding all the energy available in the ex post problem. To avoid this distortion, consider splitting thermal and reewable units into different bidding groups."
->>>>>>> e50e45cc
             end
 
             if bidding_group_has_thermal_units(inputs, bg) &&
                bidding_group_ex_post_adjust(inputs, bg) ==
                BiddingGroup_ExPostAdjustMode.PROPORTIONAL_TO_EX_POST_GENERATION_OVER_EX_ANTE_BID
                 # If the bidding group has thermal units and the ex post adjustment mode is proportional to ex post generation
-<<<<<<< HEAD
-                # over ex ante bid, you're not offering all the energy available in the ex post problem
-                @warn "Bidding group $(bidding_group_label(inputs, bg)) has thermal units and the ex post adjustment mode is proportional to ex post generation over ex ante bid. This means that you're offering all the thermal energy available in the ex post problem. To avoid this distortion, consider splitting thermal and renewable units into different bidding groups."
-=======
                 # over ex ante bid, you're not bidding all the energy available in the ex post problem
                 @warn "Bidding group $(bidding_group_label(inputs, bg)) has thermal units and the ex post adjustment mode is proportional to ex post generation over ex ante bid. This means that you're bidding all the thermal energy available in the ex post problem. To avoid this distortion, consider splitting thermal and reewable units into different bidding groups."
->>>>>>> e50e45cc
             end
         end
     end
