--- conflicted
+++ resolved
@@ -53,21 +53,16 @@
     num_buses = length(inputs.collections.bus)
     num_bidding_groups * num_buses
 
-<<<<<<< HEAD
     generation_technologies = ["thermal", "hydro", "renewable", "battery"]
 
-    generation_files =
-        filter(x -> endswith(x, "_generation_$(clearing_procedure).csv"), readdir(outputs_dir))
-    if isempty(generation_files)
-=======
-    file_end = "_generation_ex_ante_$(extension)"
+    file_end = "_generation_$(clearing_procedure)"
     if is_single_period(inputs)
         file_end *= "_period_$(inputs.args.period)"
     end
     file_end *= ".csv"
-    ex_ante_files = filter(x -> endswith(x, file_end), readdir(outputs_dir))
-    if isempty(ex_ante_files)
->>>>>>> ef6e615d
+    generation_files =
+        filter(x -> endswith(x, file_end), readdir(outputs_dir))
+    if isempty(generation_files)
         return
     end
     bidding_group_ex_ante = nothing
@@ -118,7 +113,6 @@
 
     update_number_of_bid_segments!(inputs, number_of_bid_segments)
 
-<<<<<<< HEAD
     generation_readers = Dict{String, Quiver.Reader{Quiver.csv}}()
     total_costs_readers = Dict{String, Quiver.Reader{Quiver.csv}}()
     bg_relations_mapping = Dict{String, Vector{Int}}()
@@ -127,40 +121,6 @@
         generation_file, costs_file = get_generation_and_costs_files(inputs, clearing_procedure, generation_technology)
         if isnothing(generation_file) || isnothing(costs_file)
             continue
-=======
-    file_end = "_generation_ex_post_$(extension)"
-    if is_single_period(inputs)
-        file_end *= "_period_$(inputs.args.period)"
-    end
-    file_end *= ".csv"
-    ex_post_files = filter(x -> endswith(x, file_end), readdir(outputs_dir))
-    if isempty(ex_post_files)
-        return
-    end
-    bidding_group_ex_post = nothing
-    initial_date_time = nothing
-    unit = nothing
-    for file in ex_post_files
-        generation_data, generation_metadata = read_timeseries_file(joinpath(outputs_dir, file))
-
-        num_periods = size(generation_data, 5)
-        num_scenarios = size(generation_data, 4)
-        num_subscenarios = size(generation_data, 3)
-        num_subperiods = size(generation_data, 2)
-        num_units = size(generation_data, 1)
-
-        if isnothing(bidding_group_ex_post)
-            bidding_group_ex_post = zeros(
-                num_bidding_groups * num_buses,
-                1, # bid segments
-                num_subperiods,
-                num_subscenarios,
-                num_scenarios,
-                num_periods,
-            )
-            initial_date_time = generation_metadata.initial_date
-            unit = generation_metadata.unit
->>>>>>> ef6e615d
         end
         generation_readers[generation_technology] =
             open_time_series_output(inputs, model_outputs_time_serie, get_filename(generation_file))
