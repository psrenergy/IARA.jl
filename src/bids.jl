--- conflicted
+++ resolved
@@ -82,13 +82,8 @@
         )
     end
     if clearing_hydro_representation(inputs) ==
-<<<<<<< HEAD
        Configurations_VirtualReservoirBidProcessing.HEURISTIC_BID_FROM_WATER_VALUES
         virtual_reservoir_markup_offers_for_period_scenario(
-=======
-       Configurations_ClearingHydroRepresentation.VIRTUAL_RESERVOIRS
-        virtual_reservoir_markup_bids_for_period_scenario(
->>>>>>> e50e45cc
             inputs,
             run_time_options,
             period,
