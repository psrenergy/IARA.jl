#  Copyright (c) 2024: PSR, CCEE (Câmara de Comercialização de Energia  
#      Elétrica), and contributors
#  This Source Code Form is subject to the terms of the Mozilla Public
#  License, v. 2.0. If a copy of the MPL was not distributed with this
#  file, You can obtain one at https://mozilla.org/MPL/2.0/.
#############################################################################
# IARA
# See https://github.com/psrenergy/IARA.jl
#############################################################################

using Dates
using DataFrames

# Case dimensions
# ---------------
number_of_periods = 3
number_of_scenarios = 4
number_of_subperiods = 2
subperiod_duration_in_hours = 1.0

# Conversion constants
# --------------------
m3_per_second_to_hm3 = (3600 / 1e6) * subperiod_duration_in_hours

# Create the database
# -------------------

db = IARA.create_study!(PATH;
    number_of_periods = number_of_periods,
    number_of_scenarios = number_of_scenarios,
    number_of_subperiods = number_of_subperiods,
    initial_date_time = "2020-01-01T00:00:00",
    subperiod_duration_in_hours = [subperiod_duration_in_hours for _ in 1:number_of_subperiods],
    policy_graph_type = IARA.Configurations_PolicyGraphType.LINEAR,
    construction_type_ex_ante_physical = IARA.Configurations_ConstructionType.HYBRID,
    construction_type_ex_ante_commercial = IARA.Configurations_ConstructionType.HYBRID,
    construction_type_ex_post_physical = IARA.Configurations_ConstructionType.HYBRID,
    construction_type_ex_post_commercial = IARA.Configurations_ConstructionType.HYBRID,
    bid_data_processing = IARA.Configurations_BiddingGroupBidProcessing.HEURISTIC_UNVALIDATED_BID,
    cycle_discount_rate = 0.0,
    cycle_duration_in_hours = 8760.0,
    demand_deficit_cost = 500.0,
    hydro_spillage_cost = 1.0,
    demand_scenarios_files = IARA.Configurations_UncertaintyScenariosFiles.ONLY_EX_ANTE,
    inflow_scenarios_files = IARA.Configurations_UncertaintyScenariosFiles.ONLY_EX_ANTE,
    renewable_scenarios_files = IARA.Configurations_UncertaintyScenariosFiles.ONLY_EX_ANTE,
    settlement_type = IARA.Configurations_FinancialSettlementType.TWO_SETTLEMENT,
)

# Add collection elements
# -----------------------
IARA.add_zone!(db; label = "zone_1")
IARA.add_bus!(db; label = "bus_1", zone_id = "zone_1")
IARA.add_bus!(db; label = "bus_2", zone_id = "zone_1")

IARA.add_renewable_unit!(db;
    label = "gnd_1",
    parameters = DataFrame(;
        date_time = [DateTime(0)],
        existing = [1],
        max_generation = [4.0],
        om_cost = [0.0],
        curtailment_cost = [0.1],
    ),
    technology_type = 1,
    bus_id = "bus_2",
)

IARA.add_hydro_unit!(db;
    label = "hyd_1",
<<<<<<< HEAD
    intra_period_operation = IARA.HydroUnit_IntraPeriodOperation.STATE_VARIABLE,
=======
    operation_type = IARA.HydroUnit_OperationTypeBetweenPeriods.RESERVOIR,
>>>>>>> 5f3a3d12
    parameters = DataFrame(;
        date_time = [DateTime(0)],
        existing = [Int(IARA.HydroUnit_Existence.EXISTS)],
        production_factor = [1.0],
        min_generation = [0.0],
        max_generation = [3.5],
        max_turbining = [3.5],
        min_volume = [0.0],
        max_volume = [30.0 * m3_per_second_to_hm3],
        min_outflow = [0.0],
        om_cost = [0.0],
    ),
    initial_volume = 12.0 * m3_per_second_to_hm3,
    bus_id = "bus_2",
)

IARA.add_thermal_unit!(db;
    label = "ter_1",
    parameters = DataFrame(;
        date_time = [DateTime(0)],
        existing = Int(IARA.ThermalUnit_Existence.EXISTS),
        min_generation = 0.0,
        max_generation = 5.0,
        om_cost = 1.0,
    ),
    has_commitment = 0,
    bus_id = "bus_1",
)

IARA.add_dc_line!(db;
    label = "dc_1",
    parameters = DataFrame(;
        date_time = [DateTime(0)],
        existing = [Int(IARA.DCLine_Existence.EXISTS)],
        capacity_to = [5.5],
        capacity_from = [5.5],
    ),
    bus_from = "bus_1",
    bus_to = "bus_2",
)

max_demand = 10.0

IARA.add_demand_unit!(db;
    label = "dem_1",
    demand_unit_type = IARA.DemandUnit_DemandType.INELASTIC,
    max_shift_up = 0.0,
    max_shift_down = 0.0,
    curtailment_cost = 0.0,
    max_curtailment = 0.0,
    parameters = DataFrame(;
        date_time = [DateTime(0)],
        existing = Int(IARA.DemandUnit_Existence.EXISTS),
    ),
    bus_id = "bus_1",
    max_demand = max_demand,
)

# Create and link CSV files
# -------------------------

renewable_generation = zeros(1, number_of_subperiods, number_of_scenarios, number_of_periods)
for scen in 1:number_of_scenarios
    renewable_generation[:, :, scen, :] .+= (5 - scen) / 4
end
IARA.write_timeseries_file(
    joinpath(PATH, "renewable_generation"),
    renewable_generation;
    dimensions = ["period", "scenario", "subperiod"],
    labels = ["gnd_1"],
    time_dimension = "period",
    dimension_size = [number_of_periods, number_of_scenarios, number_of_subperiods],
    initial_date = "2020-01-01T00:00:00",
    unit = "p.u.",
)

inflow = zeros(1, number_of_subperiods, number_of_scenarios, number_of_periods)
for scen in 1:number_of_scenarios
    inflow[:, :, scen, :] .+= (scen - 1) / 2
end
IARA.write_timeseries_file(
    joinpath(PATH, "inflow"),
    inflow;
    dimensions = ["period", "scenario", "subperiod"],
    labels = ["hyd_1"],
    time_dimension = "period",
    dimension_size = [number_of_periods, number_of_scenarios, number_of_subperiods],
    initial_date = "2020-01-01T00:00:00",
    unit = "m3/s",
)

demand = ones(1, number_of_subperiods, number_of_scenarios, number_of_periods)
IARA.write_timeseries_file(
    joinpath(PATH, "demand"),
    demand;
    dimensions = ["period", "scenario", "subperiod"],
    labels = ["dem_1"],
    time_dimension = "period",
    dimension_size = [number_of_periods, number_of_scenarios, number_of_subperiods],
    initial_date = "2020-01-01T00:00:00",
    unit = "p.u.",
)

IARA.link_time_series_to_file(
    db,
    "RenewableUnit";
    generation_ex_ante = "renewable_generation",
)

IARA.link_time_series_to_file(
    db,
    "HydroUnit";
    inflow_ex_ante = "inflow",
)

IARA.link_time_series_to_file(
    db,
    "DemandUnit";
    demand_ex_ante = "demand",
)

IARA.add_asset_owner!(db;
    label = "asset_owner_1",
    price_type = IARA.AssetOwner_PriceType.PRICE_TAKER,
)
IARA.add_asset_owner!(db;
    label = "asset_owner_2",
    price_type = IARA.AssetOwner_PriceType.PRICE_TAKER,
)

IARA.add_bidding_group!(db;
    label = "bg_1",
    assetowner_id = "asset_owner_1",
    risk_factor = [0.1],
    segment_fraction = [1.0],
)
IARA.add_bidding_group!(db;
    label = "bg_2",
    assetowner_id = "asset_owner_2",
    risk_factor = [0.2, 0.3],
    segment_fraction = [0.4, 0.6],
)

IARA.update_hydro_unit_relation!(db, "hyd_1";
    collection = "BiddingGroup",
    relation_type = "id",
    related_label = "bg_1",
)
IARA.update_thermal_unit_relation!(db, "ter_1";
    collection = "BiddingGroup",
    relation_type = "id",
    related_label = "bg_2",
)
IARA.update_renewable_unit_relation!(db, "gnd_1";
    collection = "BiddingGroup",
    relation_type = "id",
    related_label = "bg_2",
)

# Create CSV files
# ----------------
# We need to create this file manually instead of copying it from 
# a CENTRALIZED_OPERATION problem because marginal cost outputs are degenerate
hydro_opportunity_cost = zeros(1, number_of_subperiods, number_of_scenarios, number_of_periods)
hydro_opportunity_cost[:, :, 1:2, 1] .+= 0.375
hydro_opportunity_cost[:, :, 3, 1] .+= 1.0
hydro_opportunity_cost[:, :, 4, 1] .+= 31.625
hydro_opportunity_cost[:, :, 1, 2] .+= 0.0
hydro_opportunity_cost[:, :, 2, 2] .+= 0.25
hydro_opportunity_cost[:, :, 3, 2] .+= 1.0
hydro_opportunity_cost[:, :, 4, 2] .+= 125.25
hydro_opportunity_cost[:, :, 1:2, 3] .+= 0.0
hydro_opportunity_cost[:, :, 3, 3] .+= 1.0
hydro_opportunity_cost[:, :, 4, 3] .+= 500.0
IARA.write_timeseries_file(
    joinpath(PATH, "hydro_opportunity_cost"),
    hydro_opportunity_cost;
    dimensions = ["period", "scenario", "subperiod"],
    labels = ["hyd_1"],
    time_dimension = "period",
    dimension_size = [number_of_periods, number_of_scenarios, number_of_subperiods],
    initial_date = "2020-01-01T00:00:00",
    unit = "\$/MWh",
)

hydro_generation = [
    0.0015;
    0.0015;
    0.0025;
    0.0025;
    0.003;
    0.003;
    0.0035;
    0.0035;
    0.0015;
    0.0015;
    0.0025;
    0.0025;
    0.003;
    0.003;
    0.0035;
    0.0035;
    0.0015;
    0.0015;
    0.0025;
    0.0025;
    0.003;
    0.003;
    0.0035;
    0.0035
]
hydro_generation = reshape(hydro_generation, (1, 2, 4, 3))
IARA.write_timeseries_file(
    joinpath(PATH, "hydro_generation"),
    hydro_generation;
    dimensions = ["period", "scenario", "subperiod"],
    labels = ["hyd_1"],
    time_dimension = "period",
    dimension_size = [number_of_periods, number_of_scenarios, number_of_subperiods],
    initial_date = "2020-01-01T00:00:00",
    unit = "GWh",
)

IARA.close_study!(db)<|MERGE_RESOLUTION|>--- conflicted
+++ resolved
@@ -68,11 +68,7 @@
 
 IARA.add_hydro_unit!(db;
     label = "hyd_1",
-<<<<<<< HEAD
     intra_period_operation = IARA.HydroUnit_IntraPeriodOperation.STATE_VARIABLE,
-=======
-    operation_type = IARA.HydroUnit_OperationTypeBetweenPeriods.RESERVOIR,
->>>>>>> 5f3a3d12
     parameters = DataFrame(;
         date_time = [DateTime(0)],
         existing = [Int(IARA.HydroUnit_Existence.EXISTS)],
