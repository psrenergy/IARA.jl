#  Copyright (c) 2024: PSR, CCEE (Câmara de Comercialização de Energia  
#      Elétrica), and contributors
#  This Source Code Form is subject to the terms of the Mozilla Public
#  License, v. 2.0. If a copy of the MPL was not distributed with this
#  file, You can obtain one at https://mozilla.org/MPL/2.0/.
#############################################################################
# IARA
# See https://github.com/psrenergy/IARA.jl
#############################################################################

"""
    initialize_heuristic_bids_outputs(inputs::Inputs, outputs::Outputs, run_time_options::RunTimeOptions)

Initialize the output files for bidding group energy and price bids.
"""
function initialize_heuristic_bids_outputs(
    inputs::Inputs,
    outputs::Outputs,
    run_time_options::RunTimeOptions,
)
    labels = labels_for_output_by_pair_of_agents(
        inputs,
        run_time_options,
        inputs.collections.bidding_group,
        inputs.collections.bus;
        index_getter = all_buses,
        filters_to_apply_in_first_collection = [has_generation_besides_virtual_reservoirs],
    )

    if has_any_simple_bids(inputs)
        initialize!(
            QuiverOutput,
            outputs;
            inputs,
            run_time_options,
            output_name = "bidding_group_energy_bid",
            dimensions = ["period", "scenario", "subperiod", "bid_segment"],
            unit = "MWh",
            labels,
        )

        initialize!(
            QuiverOutput,
            outputs;
            inputs,
            run_time_options,
            output_name = "bidding_group_price_bid",
            dimensions = ["period", "scenario", "subperiod", "bid_segment"],
            unit = "\$/MWh",
            labels,
        )

        initialize!(
            QuiverOutput,
            outputs;
            inputs,
            run_time_options,
            output_name = "bidding_group_no_markup_price_bid",
            dimensions = ["period", "scenario", "subperiod", "bid_segment"],
            unit = "\$/MWh",
            labels,
        )
    end

    return nothing
end

function initialiaze_bids_ex_post_outputs(
    inputs::Inputs,
    outputs::Outputs,
    run_time_options::RunTimeOptions,
)
    labels = labels_for_output_by_pair_of_agents(
        inputs,
        run_time_options,
        inputs.collections.bidding_group,
        inputs.collections.bus;
        index_getter = all_buses,
        filters_to_apply_in_first_collection = [has_generation_besides_virtual_reservoirs],
    )

    initialize!(
        QuiverOutput,
        outputs;
        inputs,
        run_time_options,
        output_name = "bidding_group_energy_bid_ex_post",
        dimensions = ["period", "scenario", "subperiod", "bid_segment"],
        unit = "MWh",
        labels,
        force_all_subscenarios = true,
        suppress_construction_type_suffix = true,
    )

    return nothing
end

function markup_bids_for_period_scenario(
    inputs::Inputs,
    run_time_options::RunTimeOptions,
    period::Int,
    scenario::Int;
    outputs::Union{Outputs, Nothing} = nothing,
)
    if any_elements(inputs, BiddingGroup) && has_any_simple_bids(inputs)
        bidding_group_markup_bids_for_period_scenario(
            inputs,
            run_time_options,
            period,
            scenario;
            outputs,
        )
    end
    if use_virtual_reservoirs(inputs)
        virtual_reservoir_markup_bids_for_period_scenario(
            inputs,
            run_time_options,
            period,
            scenario;
            outputs,
        )
    end

    return nothing
end

function bidding_group_markup_units(inputs::Inputs)
    bidding_group_indexes = index_of_elements(inputs, BiddingGroup)
    number_of_bidding_groups = length(bidding_group_indexes)
    number_of_buses = number_of_elements(inputs, Bus)

    bidding_group_number_of_risk_factors = zeros(Int, number_of_bidding_groups)
    bidding_group_hydro_units = [Int[] for _ in 1:number_of_bidding_groups]
    bidding_group_thermal_units = [Int[] for _ in 1:number_of_bidding_groups]
    bidding_group_renewable_units = [Int[] for _ in 1:number_of_bidding_groups]
    bidding_group_demand_units = [Int[] for _ in 1:number_of_bidding_groups]

    for bg in bidding_group_indexes
        bidding_group_number_of_risk_factors[bg] = length(bidding_group_risk_factor(inputs, bg))
        bidding_group_hydro_units[bg] = findall(isequal(bg), hydro_unit_bidding_group_index(inputs))
        if use_virtual_reservoirs(inputs)
            filter!(
                x -> !is_associated_with_some_virtual_reservoir(inputs.collections.hydro_unit, x),
                bidding_group_hydro_units[bg],
            )
        end
        bidding_group_thermal_units[bg] = findall(isequal(bg), thermal_unit_bidding_group_index(inputs))
        bidding_group_renewable_units[bg] = findall(isequal(bg), renewable_unit_bidding_group_index(inputs))
        bidding_group_demand_units[bg] = findall(isequal(bg), demand_unit_bidding_group_index(inputs))
    end
    return bidding_group_number_of_risk_factors, bidding_group_hydro_units,
    bidding_group_thermal_units, bidding_group_renewable_units, bidding_group_demand_units
end

function number_of_virtual_reservoir_bid_segments_for_heuristic_bids(inputs::AbstractInputs)
    # Indexes
    virtual_reservoir_indices = index_of_elements(inputs, VirtualReservoir)
    asset_owner_indices = index_of_elements(inputs, AssetOwner)

    # Sizes
    number_of_virtual_reservoirs = length(virtual_reservoir_indices)
    number_of_asset_owners = length(asset_owner_indices)
    number_of_reference_curve_segments = reference_curve_number_of_segments(inputs)

    # AO
    asset_owner_number_of_risk_factors = zeros(Int, number_of_asset_owners)
    asset_owner_number_of_markdowns = zeros(Int, number_of_asset_owners)
    for ao in asset_owner_indices
        asset_owner_number_of_risk_factors[ao] = length(asset_owner_risk_factor_for_virtual_reservoir_bids(inputs, ao))
        asset_owner_number_of_markdowns[ao] = length(asset_owner_purchase_discount_rate(inputs, ao))
    end

    # Offer segments
    number_of_bid_segments_per_asset_owner_and_virtual_reservoir =
        zeros(Int, number_of_asset_owners, number_of_virtual_reservoirs)
    for vr in virtual_reservoir_indices
        for ao in virtual_reservoir_asset_owner_indices(inputs, vr)
            number_of_bid_segments_per_asset_owner_and_virtual_reservoir[ao, vr] =
                asset_owner_number_of_risk_factors[ao] + number_of_reference_curve_segments +
                asset_owner_number_of_markdowns[ao] - 1
        end
    end
    number_per_virtual_reservoir = [
        maximum(number_of_bid_segments_per_asset_owner_and_virtual_reservoir[:, vr]) for
        vr in virtual_reservoir_indices
    ]

    return number_per_virtual_reservoir
end

function number_of_bidding_group_bid_segments_for_heuristic_bids(inputs::Inputs)
    bidding_group_indexes = index_of_elements(inputs, BiddingGroup)
    number_of_bidding_groups = length(bidding_group_indexes)
    number_of_buses = number_of_elements(inputs, Bus)
    bidding_group_number_of_risk_factors, bidding_group_hydro_units,
    bidding_group_thermal_units, bidding_group_renewable_units, bidding_group_demand_units =
        bidding_group_markup_units(inputs)

    number_of_hydro_units_per_bidding_group_and_bus =
        get_number_of_units_per_bus_and_bg(inputs, bidding_group_hydro_units, hydro_unit_bus_index)
    number_of_thermal_units_per_bidding_group_and_bus =
        get_number_of_units_per_bus_and_bg(inputs, bidding_group_thermal_units, thermal_unit_bus_index)
    number_of_renewable_units_per_bidding_group_and_bus =
        get_number_of_units_per_bus_and_bg(inputs, bidding_group_renewable_units, renewable_unit_bus_index)
    number_of_demand_units_per_bidding_group_and_bus =
        get_number_of_units_per_bus_and_bg(inputs, bidding_group_demand_units, demand_unit_bus_index)

    number_of_units_per_bidding_group_and_bus =
        number_of_hydro_units_per_bidding_group_and_bus .+
        number_of_thermal_units_per_bidding_group_and_bus .+
        number_of_renewable_units_per_bidding_group_and_bus .+
        number_of_demand_units_per_bidding_group_and_bus

    maximum_number_of_units_per_bidding_group =
        dropdims(maximum(number_of_units_per_bidding_group_and_bus; dims = 2, init = 0); dims = 2)

    number_of_bid_segments = bidding_group_number_of_risk_factors .* maximum_number_of_units_per_bidding_group

    return number_of_bid_segments
end

"""
    bidding_group_markup_bids_for_period_scenario(
        inputs::Inputs, outputs::Outputs, 
        run_time_options::RunTimeOptions, 
        period::Int, 
        scenario::Int
    )

Generate heuristic bids for the bidding groups and write them to the output files.
"""
function bidding_group_markup_bids_for_period_scenario(
    inputs::Inputs,
    run_time_options::RunTimeOptions,
    period::Int,
    scenario::Int;
    outputs::Union{Outputs, Nothing} = nothing,
)
    bidding_group_indexes = index_of_elements(
        inputs,
        BiddingGroup;
        filters = [has_generation_besides_virtual_reservoirs],
    )
    number_of_bidding_groups = number_of_elements(inputs, BiddingGroup)
    number_of_buses = number_of_elements(inputs, Bus)

    available_energy_per_hydro_unit =
        if clearing_has_volume_variables(inputs, run_time_options)
            hydro_available_energy(inputs, run_time_options, period, scenario)
        end
    renewable_generation_series = time_series_renewable_generation(inputs, run_time_options)

    bidding_group_number_of_risk_factors, bidding_group_hydro_units,
    bidding_group_thermal_units, bidding_group_renewable_units, bidding_group_demand_units =
        bidding_group_markup_units(inputs)

    maximum_number_of_bid_segments = maximum_number_of_bg_bidding_segments(inputs)

    quantity_bids = zeros(
        number_of_bidding_groups,
        number_of_buses,
        maximum_number_of_bid_segments,
        number_of_subperiods(inputs),
    )
    price_bids = zeros(
        number_of_bidding_groups,
        number_of_buses,
        maximum_number_of_bid_segments,
        number_of_subperiods(inputs),
    )
    no_markup_price_bids = zeros(
        number_of_bidding_groups,
        number_of_buses,
        maximum_number_of_bid_segments,
        number_of_subperiods(inputs),
    )

    number_of_segments_validation_flag = false

    for bg in bidding_group_indexes
        segment_offset_per_bus = zeros(Int, number_of_buses)

        thermal_unit_indexes_per_bus = get_unit_index_by_bus(
            inputs,
            bidding_group_thermal_units,
            bg,
            thermal_unit_bus_index,
        )

        hydro_unit_indexes_per_bus = get_unit_index_by_bus(
            inputs,
            bidding_group_hydro_units,
            bg,
            hydro_unit_bus_index,
        )

        renewable_unit_indexes_per_bus = get_unit_index_by_bus(
            inputs,
            bidding_group_renewable_units,
            bg,
            renewable_unit_bus_index,
        )

        demand_unit_indexes_per_bus = get_unit_index_by_bus(
            inputs,
            bidding_group_demand_units,
            bg,
            demand_unit_bus_index,
        )

        build_thermal_bids!(
            inputs,
            bg,
            quantity_bids,
            price_bids,
            no_markup_price_bids,
            thermal_unit_indexes_per_bus,
            bidding_group_number_of_risk_factors[bg],
            segment_offset_per_bus,
        )

        build_renewable_bids!(
            inputs,
            bg,
            quantity_bids,
            price_bids,
            no_markup_price_bids,
            renewable_unit_indexes_per_bus,
            bidding_group_number_of_risk_factors[bg],
            segment_offset_per_bus,
            renewable_generation_series,
        )

        build_hydro_bids!(
            inputs,
            bg,
            quantity_bids,
            price_bids,
            no_markup_price_bids,
            hydro_unit_indexes_per_bus,
            bidding_group_number_of_risk_factors[bg],
            segment_offset_per_bus,
            available_energy_per_hydro_unit,
        )

        build_demand_bids!(
            inputs,
            bg,
            quantity_bids,
            price_bids,
            no_markup_price_bids,
            demand_unit_indexes_per_bus,
            bidding_group_number_of_risk_factors[bg],
            segment_offset_per_bus,
            time_series_demand(inputs, run_time_options),
        )

        # Number of segments per per "bidding group - bus" pair must always be less than or equal to the maximum number of bid segments
        @assert maximum(segment_offset_per_bus) <= maximum_number_of_bid_segments
        # Number of segments per per "bidding group - bus" pair must be equal to the maximum number of bid segments at least once
        if maximum(segment_offset_per_bus) == maximum_number_of_bid_segments
            number_of_segments_validation_flag = true
        end
    end

    @assert number_of_segments_validation_flag

    write_bid_output(
        outputs,
        inputs,
        run_time_options,
        "bidding_group_energy_bid",
        # We have to permutate the dimensions because the function expects the dimensions in the order
        # subperiod, bidding_group, bid_segments, bus
        permutedims(quantity_bids[bidding_group_indexes, :, :, :], (4, 1, 3, 2));
        period,
        scenario,
        subscenario = 1, # subscenario dimension is fixed to 1 for heuristic bids
        filters = [has_generation_besides_virtual_reservoirs],
    )

    write_bid_output(
        outputs,
        inputs,
        run_time_options,
        "bidding_group_price_bid",
        # We have to permutate the dimensions because the function expects the dimensions in the order
        # subperiod, bidding_group, bid_segments, bus
        permutedims(price_bids[bidding_group_indexes, :, :, :], (4, 1, 3, 2));
        period,
        scenario,
        subscenario = 1, # subscenario dimension is fixed to 1 for heuristic bids
        filters = [has_generation_besides_virtual_reservoirs],
    )

    write_bid_output(
        outputs,
        inputs,
        run_time_options,
        "bidding_group_no_markup_price_bid",
        # We have to permutate the dimensions because the function expects the dimensions in the order
        # subperiod, bidding_group, bid_segments, bus
        permutedims(no_markup_price_bids[bidding_group_indexes, :, :, :], (4, 1, 3, 2));
        period,
        scenario,
        subscenario = 1, # subscenario dimension is fixed to 1 for heuristic bids
        filters = [has_generation_besides_virtual_reservoirs],
    )

    if is_market_clearing(inputs)
        serialize_heuristic_bids(
            inputs,
            quantity_bids,
            price_bids;
            period,
            scenario,
        )
    end

    return nothing
end

function get_number_of_units_per_bus_and_bg(
    inputs::Inputs,
    unit_indexes::Vector{Vector{Int}},
    unit_bus_index::Function,
)
    buses = index_of_elements(inputs, Bus)
    number_of_buses = length(buses)
    bidding_groups = index_of_elements(inputs, BiddingGroup)
    number_of_bgs = length(bidding_groups)

    number_of_units_per_bus_and_bg = zeros(Int, number_of_bgs, number_of_buses)

    for bg in bidding_groups
        for h in unit_indexes[bg]
            bus = unit_bus_index(inputs, h)
            number_of_units_per_bus_and_bg[bg, bus] += 1
        end
    end

    return number_of_units_per_bus_and_bg
end

function get_unit_index_by_bus(
    inputs::Inputs,
    unit_indexes::Vector{Vector{Int}},
    bg::Int,
    unit_bus_index::Function,
)
    buses = index_of_elements(inputs, Bus)
    number_of_buses = length(buses)
    unit_indexes_per_bus = [Int[] for _ in 1:number_of_buses]

    for unit in unit_indexes[bg]
        bus = unit_bus_index(inputs, unit)
        push!(unit_indexes_per_bus[bus], unit)
    end

    return unit_indexes_per_bus
end

"""
    build_thermal_bids(
        inputs::Inputs, 
        bg_index::Int, 
        thermal_unit_indexes::Vector{Int}, 
        number_of_risk_factors::Int
    )

Build the quantity and price bids for thermal units associated with a bidding group.
"""
function build_thermal_bids!(
    inputs::Inputs,
    bg_index::Int,
    quantity_bids::Array{Float64, 4},
    price_bids::Array{Float64, 4},
    no_markup_price_bids::Array{Float64, 4},
    thermal_unit_indexes_per_bus::Vector{Vector{Int}},
    number_of_risk_factors::Int,
    segment_offset_per_bus::Vector{Int},
)
    buses = index_of_elements(inputs, Bus)

    for bus in buses
        for (unit_idx, thermal_unit) in enumerate(thermal_unit_indexes_per_bus[bus])
            for risk_idx in 1:number_of_risk_factors
                segment = (unit_idx - 1) * number_of_risk_factors + risk_idx + segment_offset_per_bus[bus]
                # bg parameters
                segment_fraction = bidding_group_segment_fraction(inputs, bg_index)[risk_idx]
                risk_factor = bidding_group_risk_factor(inputs, bg_index)[risk_idx]
                for subperiod in 1:number_of_subperiods(inputs)
                    quantity_bids[bg_index, bus, segment, subperiod] =
                        thermal_unit_max_generation(inputs, thermal_unit) *
                        subperiod_duration_in_hours(inputs, subperiod) *
                        segment_fraction
                    price_bids[bg_index, bus, segment, subperiod] =
                        thermal_unit_om_cost(inputs, thermal_unit) * (1 + risk_factor)
                    no_markup_price_bids[bg_index, bus, segment, subperiod] =
                        thermal_unit_om_cost(inputs, thermal_unit)
                end
            end
        end
    end

    segment_offset_per_bus .+= length.(thermal_unit_indexes_per_bus) .* number_of_risk_factors

    return nothing
end

"""
    build_demand_bids!(
        inputs::Inputs, 
        bg_index::Int, 
        quantity_bids::Array{Float64, 4},
        price_bids::Array{Float64, 4},
        no_markup_price_bids::Array{Float64, 4},
        demand_unit_indexes_per_bus::Vector{Vector{Int}},
        number_of_risk_factors::Int,
        segment_offset_per_bus::Vector{Int},
    )

Build the quantity and price bids for demand units associated with a bidding group.
"""
function build_demand_bids!(
    inputs::Inputs,
    bg_index::Int,
    quantity_bids::Array{Float64, 4},
    price_bids::Array{Float64, 4},
    no_markup_price_bids::Array{Float64, 4},
    demand_unit_indexes_per_bus::Vector{Vector{Int}},
    number_of_risk_factors::Int,
    segment_offset_per_bus::Vector{Int},
    demand_series::Array{Float64, 2},
)
    buses = index_of_elements(inputs, Bus)

    for bus in buses
        for (unit_idx, demand_unit) in enumerate(demand_unit_indexes_per_bus[bus])
            # We use both demand_unit index to acess the demand series and elastic_demand_index to access the price series
            elastic_demand_index = index_among_elastic_demands(inputs, demand_unit)
            for risk_idx in 1:number_of_risk_factors
                segment = (unit_idx - 1) * number_of_risk_factors + risk_idx + segment_offset_per_bus[bus]
                # bg parameters
                segment_fraction = bidding_group_segment_fraction(inputs, bg_index)[risk_idx]
                risk_factor = bidding_group_risk_factor(inputs, bg_index)[risk_idx]
                for subperiod in 1:number_of_subperiods(inputs)
                    # demand is negative because it is a consumption
                    quantity_bids[bg_index, bus, segment, subperiod] =
                        demand_unit_max_demand(inputs, demand_unit) *
                        demand_series[demand_unit, subperiod] *
                        subperiod_duration_in_hours(inputs, subperiod) *
                        segment_fraction *
                        (-1)
                    price_bids[bg_index, bus, segment, subperiod] =
                        time_series_elastic_demand_price(inputs)[elastic_demand_index, subperiod] * (1 + risk_factor)
                    no_markup_price_bids[bg_index, bus, segment, subperiod] =
                        time_series_elastic_demand_price(inputs)[elastic_demand_index, subperiod]
                end
            end
        end
    end

    segment_offset_per_bus .+= length.(demand_unit_indexes_per_bus) .* number_of_risk_factors

    return nothing
end

"""
    build_renewable_bids(
        inputs::Inputs, 
        bg_index::Int, 
        renewable_unit_indexes::Vector{Int}, 
        number_of_risk_factors::Int
    )

Build the quantity and price bids for renewable units associated with a bidding group.
"""
function build_renewable_bids!(
    inputs::Inputs,
    bg_index::Int,
    quantity_bids::Array{Float64, 4},
    price_bids::Array{Float64, 4},
    no_markup_price_bids::Array{Float64, 4},
    renewable_unit_indexes_per_bus::Vector{Vector{Int}},
    number_of_risk_factors::Int,
    segment_offset_per_bus::Vector{Int},
    renewable_generation_series::Array{Float64, 2},
)
    buses = index_of_elements(inputs, Bus)

    for bus in buses
        for (unit_idx, renewable_unit) in enumerate(renewable_unit_indexes_per_bus[bus])
            for risk_idx in 1:number_of_risk_factors
                segment = (unit_idx - 1) * number_of_risk_factors + risk_idx + segment_offset_per_bus[bus]
                # bg parameters
                segment_fraction = bidding_group_segment_fraction(inputs, bg_index)[risk_idx]
                risk_factor = bidding_group_risk_factor(inputs, bg_index)[risk_idx]
                for subperiod in 1:number_of_subperiods(inputs)
                    quantity_bids[bg_index, bus, segment, subperiod] =
                        renewable_unit_max_generation(inputs, renewable_unit) *
                        renewable_generation_series[renewable_unit, subperiod] *
                        subperiod_duration_in_hours(inputs, subperiod) * segment_fraction
                    price_bids[bg_index, bus, segment, subperiod] =
                        renewable_unit_om_cost(inputs, renewable_unit) * (1 + risk_factor)
                    no_markup_price_bids[bg_index, bus, segment, subperiod] =
                        renewable_unit_om_cost(inputs, renewable_unit)
                end
            end
        end
    end

    segment_offset_per_bus .+= length.(renewable_unit_indexes_per_bus) .* number_of_risk_factors

    return quantity_bids, price_bids
end

"""
    build_hydro_bids!(
        inputs::Inputs, 
        bg_index::Int, 
        hydro_unit_indexes::Vector{Int}, 
        number_of_risk_factors::Int, 
        available_energy::Union{Vector{Float64}, Nothing}
    )

Build the quantity and price bids for hydro units associated with a bidding group.
"""
function build_hydro_bids!(
    inputs::Inputs,
    bg_index::Int,
    quantity_bids::Array{Float64, 4},
    price_bids::Array{Float64, 4},
    no_markup_price_bids::Array{Float64, 4},
    hydro_unit_indexes_per_bus::Vector{Vector{Int}},
    number_of_risk_factors::Int,
    segment_offset_per_bus::Vector{Int},
    available_energy::Union{Vector{Float64}, Nothing},
)
    buses = index_of_elements(inputs, Bus)

    for bus in buses
        for (unit_idx, hydro_unit) in enumerate(hydro_unit_indexes_per_bus[bus])
            for risk_idx in 1:number_of_risk_factors
                segment = (unit_idx - 1) * number_of_risk_factors + risk_idx + segment_offset_per_bus[bus]
                # bg parameters
                segment_fraction = bidding_group_segment_fraction(inputs, bg_index)[risk_idx]
                risk_factor = bidding_group_risk_factor(inputs, bg_index)[risk_idx]
                for subperiod in 1:number_of_subperiods(inputs)
                    quantity_bids[bg_index, bus, segment, subperiod] =
                        time_series_hydro_generation(inputs)[hydro_unit, subperiod] / MW_to_GW() * segment_fraction
                    price_bids[bg_index, bus, segment, subperiod] =
                        time_series_hydro_opportunity_cost(inputs)[hydro_unit, subperiod] * (1 + risk_factor)
                    no_markup_price_bids[bg_index, bus, segment, subperiod] =
                        time_series_hydro_opportunity_cost(inputs)[hydro_unit, subperiod]
                end
                # Adjust quantity bids based on available energy
                if isnothing(available_energy)
                    continue
                end
                available_energy_in_segment = available_energy[hydro_unit] * segment_fraction
                if available_energy_in_segment < sum(quantity_bids[bg_index, bus, segment, :])
                    adjusting_factor = available_energy_in_segment / sum(quantity_bids[bg_index, bus, segment, :])
                    quantity_bids[bg_index, bus, segment, :] .*= adjusting_factor
                end
            end
        end
    end

    segment_offset_per_bus .+= length.(hydro_unit_indexes_per_bus) .* number_of_risk_factors

    return nothing
end

"""
    hydro_available_energy(
        inputs::Inputs,
        run_time_options::RunTimeOptions,
        period::Int,
        scenario::Int
    )

Calculate the available energy for each hydro unit in a given period and scenario.
"""
function hydro_available_energy(
    inputs::Inputs,
    run_time_options::RunTimeOptions,
    period::Int,
    scenario::Int,
)
    hydro_units = index_of_elements(inputs, HydroUnit)
    existing_hydro_units = index_of_elements(inputs, HydroUnit; filters = [is_existing])
    inflow = time_series_inflow(inputs, run_time_options)

    available_water = zeros(length(hydro_units))
    total_inflow_in_period = zeros(length(hydro_units))
    for h in existing_hydro_units, blk in 1:number_of_subperiods(inputs)
        total_inflow_in_period[h] +=
            inflow[hydro_unit_gauging_station_index(inputs, h), blk] * m3_per_second_to_hm3_per_hour() *
            subperiod_duration_in_hours(inputs, blk)
    end
    available_water_ignoring_upstream_plants =
        hydro_volume_from_previous_period(inputs, run_time_options, period, scenario) .+ total_inflow_in_period

    for h in existing_hydro_units
        current_hydro = h
        # Sum 'available_water_ignoring_upstream_plants' of plant 'h' to 'available_water' in all its downstream plants
        while !is_null(current_hydro)
            available_water[current_hydro] += available_water_ignoring_upstream_plants[h]
            current_hydro = hydro_unit_turbine_to(inputs, current_hydro)
        end
    end

    available_energy = available_water ./ m3_per_second_to_hm3_per_hour() .* hydro_unit_production_factor(inputs)

    return available_energy
end

"""
    must_read_hydro_unit_data_for_markup_wizard(inputs::Inputs)

This function returns true when the following conditions are met:
1. The run mode is not TRAIN_MIN_COST
2. There is at least one hydro unit that is associated with a bidding group
"""
function must_read_hydro_unit_data_for_markup_wizard(
    inputs::Inputs;
    run_time_options::RunTimeOptions = RunTimeOptions(),
)
    # Run mode
    if run_mode(inputs) == RunMode.TRAIN_MIN_COST || run_mode(inputs) == RunMode.MIN_COST
        return false
    end
    if !is_nash_equilibrium_initialization(run_time_options) && iterate_nash_equilibrium(inputs)
        return false
    end
    # Model type
    if run_mode(inputs) != RunMode.SINGLE_PERIOD_HEURISTIC_BID
        no_file_model_types = [
            Configurations_ConstructionType.SKIP,
            Configurations_ConstructionType.COST_BASED,
        ]
        if construction_type_ex_ante_physical(inputs) in no_file_model_types &&
           construction_type_ex_ante_commercial(inputs) in no_file_model_types &&
           construction_type_ex_post_physical(inputs) in no_file_model_types &&
           construction_type_ex_post_commercial(inputs) in no_file_model_types
            return false
        end
    end
    # Hydro representation
<<<<<<< HEAD
    if generate_heuristic_bids_for_clearing(inputs)
        if use_virtual_reservoirs(inputs)
=======
    if generate_heuristic_bids_for_clearing(inputs) || iterate_nash_equilibrium(inputs)
        if clearing_hydro_representation(inputs) ==
           Configurations_VirtualReservoirBidProcessing.HEURISTIC_BID_FROM_WATER_VALUES
>>>>>>> 85123c63
            return false
        elseif clearing_hydro_representation(inputs) ==
               Configurations_VirtualReservoirBidProcessing.IGNORE_VIRTUAL_RESERVOIRS
            bidding_group_indexes = index_of_elements(inputs, BiddingGroup)
            if isempty(bidding_group_indexes)
                return false
            end
            for hydro_unit in index_of_elements(inputs, HydroUnit)
                if hydro_unit_bidding_group_index(inputs, hydro_unit) in bidding_group_indexes
                    return true
                end
            end
        end
    else
        return false
    end

    return false
end

"""
    initialize_virtual_reservoir_bids_outputs(inputs::Inputs, outputs::Outputs, run_time_options::RunTimeOptions)

Initialize the output files for virtual reservoir energy and price bids.
"""
function initialize_virtual_reservoir_bids_outputs(
    inputs::Inputs,
    outputs::Outputs,
    run_time_options::RunTimeOptions,
)
    labels = labels_for_output_by_pair_of_agents(
        inputs,
        run_time_options,
        inputs.collections.virtual_reservoir,
        inputs.collections.asset_owner;
        index_getter = virtual_reservoir_asset_owner_indices,
    )

    initialize!(
        QuiverOutput,
        outputs;
        inputs,
        run_time_options,
        output_name = "virtual_reservoir_energy_bid",
        dimensions = ["period", "scenario", "bid_segment"],
        unit = "MWh",
        labels,
    )

    initialize!(
        QuiverOutput,
        outputs;
        inputs,
        run_time_options,
        output_name = "virtual_reservoir_price_bid",
        dimensions = ["period", "scenario", "bid_segment"],
        unit = "\$/MWh",
        labels,
    )

    return nothing
end

"""
    virtual_reservoir_markup_bids_for_period_scenario(
        inputs::Inputs, 
        outputs::Outputs, 
        run_time_options::RunTimeOptions, 
        period::Int, 
        scenario::Int
    )

Generate heuristic bids for the virtual reservoirs and write them to the output files.
"""
function virtual_reservoir_markup_bids_for_period_scenario(
    inputs::Inputs,
    run_time_options::RunTimeOptions,
    period::Int,
    scenario::Int;
    outputs::Union{Outputs, Nothing} = nothing,
)
    accounts = virtual_reservoir_energy_account_from_previous_period(inputs, period, scenario)
    quantity_bid_reference_curve, price_bid_reference_curve =
        read_serialized_reference_curve(inputs, period, scenario)

    quantity_bids = zeros(
        number_of_elements(inputs, VirtualReservoir),
        number_of_elements(inputs, AssetOwner),
        maximum_number_of_vr_bidding_segments(inputs),
    )

    price_bids = zeros(
        number_of_elements(inputs, VirtualReservoir),
        number_of_elements(inputs, AssetOwner),
        maximum_number_of_vr_bidding_segments(inputs),
    )

    for vr in index_of_elements(inputs, VirtualReservoir)
        vr_total_account = sum(accounts[vr])
        vr_quantity_bid =
            [quantity_bid_reference_curve[seg][vr] for seg in eachindex(quantity_bid_reference_curve)]
        first_warning = false
        if vr_total_account - sum(vr_quantity_bid) > 1e-6
            @warn "Virtual reservoir $(vr) has a total account of $(vr_total_account) MWh, but the sum of the reference curve bids is $(sum(vr_quantity_bid)) MWh."
            first_warning = true
        end
        vr_price_bid = [price_bid_reference_curve[seg][vr] for seg in eachindex(price_bid_reference_curve)]
        @assert issorted(vr_price_bid)
        for (i, ao) in enumerate(virtual_reservoir_asset_owner_indices(inputs, vr))
            # The reference curve for the asset owner is proportional to the original reference curve, but scaled by the
            # share of the asset owner's account in the total account of the virtual reservoir.
            ao_reference_quantity_bid = vr_quantity_bid * accounts[vr][i] / vr_total_account

            seg = 0
            ao_quantity_bid = Float64[]
            ao_price_bid = Float64[]

            account_upper_bounds =
                if clearing_hydro_representation(inputs) ==
                   Configurations_VirtualReservoirBidProcessing.HEURISTIC_BID_FROM_HYDRO_REFERENCE_CURVE
                    asset_owner_virtual_reservoir_energy_account_upper_bound(inputs, ao)
                elseif clearing_hydro_representation(inputs) ==
                       Configurations_VirtualReservoirBidProcessing.NASH_EQUILIBRIUM_FROM_HYDRO_REFERENCE_CURVE
                    [1.0]
                end
            markups =
                if clearing_hydro_representation(inputs) ==
                   Configurations_VirtualReservoirBidProcessing.HEURISTIC_BID_FROM_HYDRO_REFERENCE_CURVE
                    asset_owner_risk_factor_for_virtual_reservoir_bids(inputs, ao)
                elseif clearing_hydro_representation(inputs) ==
                       Configurations_VirtualReservoirBidProcessing.NASH_EQUILIBRIUM_FROM_HYDRO_REFERENCE_CURVE
                    # Markups are calculated via Nash equilibrium later. This function is only used to divide the reference curve between the asset owners.
                    [0.0]
                end

            #---------------
            # Energy to sell
            #---------------
            current_account = accounts[vr][i]
            # There will be defined selling bids for the current asset owner until the resulting account is zero.
            current_reference_segment = 1
            sum_of_ao_selling_bids = 0.0
            # Assuming that this asset owner is the only one selling, the segment of the reference curve only changes when
            # the sum of bids for the current asset owner is greater than the sum of quantity bids until this segment.
            while current_account > 1e-6
                # In this iteration we define the quantity bid for the current markup, which is based on the account share of the
                # asset owner in the total account of the virtual reservoir. The calculation assumes that the total account of the
                # virtual reservoir is static, does not change according to the asset owner bids
                current_account_share = current_account / vr_total_account
                markup_index =
                    findfirst(i -> account_upper_bounds[i] >= current_account_share, 1:length(account_upper_bounds))
                account_share_lower_bound_for_markup = markup_index == 1 ? 0.0 : account_upper_bounds[markup_index-1]

                maximum_bid_considering_markup =
                    current_account - account_share_lower_bound_for_markup * vr_total_account

                # We have defined the quantity bid for the current markup. Now we split it considering the prices of the reference curve.
                sum_of_bids_for_current_markup = 0.0
                while sum_of_bids_for_current_markup < maximum_bid_considering_markup
                    maximum_bid_considering_reference =
                        sum(ao_reference_quantity_bid[1:current_reference_segment]) - sum_of_ao_selling_bids
                    if maximum_bid_considering_reference == 0
                        # This is possibly redundant with the end of this while loop
                        current_reference_segment += 1
                        continue
                    end

                    seg += 1
                    bid = min(
                        maximum_bid_considering_markup - sum_of_bids_for_current_markup,
                        maximum_bid_considering_reference,
                    )
                    quantity_bids[vr, ao, seg] = bid
                    price_bids[vr, ao, seg] = vr_price_bid[current_reference_segment] * (1 + markups[markup_index])

                    sum_of_bids_for_current_markup += bid
                    sum_of_ao_selling_bids += bid
                    current_account -= bid

                    if sum_of_ao_selling_bids >= sum(ao_reference_quantity_bid[1:current_reference_segment])
                        current_reference_segment += 1
                        if current_reference_segment > length(ao_reference_quantity_bid)
                            # We have reached the end of the reference curve, so we stop defining bids for this asset owner
                            if current_account > 1e-6
                                if !first_warning
                                    @warn "Reached the end of the reference curve for virtual reservoir $(vr) and asset owner $(ao) still has $(current_account) MWh to sell. This is likely due to numerical error."
                                end
                                current_account = 0 # break the external while loop
                            end
                            break
                        end
                    end
                end
            end

            #--------------
            # Energy to buy
            #--------------
            if consider_purchase_bids_for_virtual_reservoir_heuristic_bid(inputs) &&
               clearing_hydro_representation(inputs) ==
               Configurations_VirtualReservoirBidProcessing.HEURISTIC_BID_FROM_HYDRO_REFERENCE_CURVE
                lowest_sell_price = minimum(price_bids[vr, ao, 1:seg])
                sell_segments = collect(1:seg)
                buy_segments = Int[]
                for markdown_index in 1:length(asset_owner_purchase_discount_rate(inputs, ao))
                    seg += 1

                    price_bids[vr, ao, seg] =
                        lowest_sell_price * (1 - asset_owner_purchase_discount_rate(inputs, ao)[markdown_index])
                    reference_sell_price =
                        lowest_sell_price * (1 + asset_owner_purchase_discount_rate(inputs, ao)[markdown_index])

                    absolute_bid =
                        -sum(
                            quantity_bids[vr, ao, s] for
                            s in sell_segments if price_bids[vr, ao, s] < reference_sell_price;
                            init = 0.0,
                        )
                    # Note that the bid is negative, because it is a bid to buy energy.
                    incremental_bid = absolute_bid - sum(quantity_bids[vr, ao, buy_segments]; init = 0.0)

                    if accounts[vr][i] - sum(quantity_bids[vr, ao, buy_segments]) - incremental_bid > vr_total_account
                        # The asset owner cannot own more energy than there is available in the virtual reservoir.
                        quantity_bids[vr, ao, seg] =
                            vr_total_account - (accounts[vr][i] - sum(quantity_bids[vr, ao, buy_segments]))
                        break
                    else
                        quantity_bids[vr, ao, seg] = incremental_bid
                    end

                    push!(buy_segments, seg)
                end
            end
        end
    end

    serialize_virtual_reservoir_heuristic_bids(
        inputs,
        quantity_bids,
        price_bids;
        period,
        scenario,
    )

    if !isnothing(outputs)
        write_virtual_reservoir_bid_output(
            outputs,
            inputs,
            run_time_options,
            "virtual_reservoir_energy_bid",
            quantity_bids,
            period,
            scenario,
        )

        write_virtual_reservoir_bid_output(
            outputs,
            inputs,
            run_time_options,
            "virtual_reservoir_price_bid",
            price_bids,
            period,
            scenario,
        )
    end

    return nothing
end

function calculate_maximum_valid_segments_or_profiles_per_timeseries(
    inputs::AbstractInputs,
    bids_view::Union{IARA.BidsView{Float64}, IARA.VirtualReservoirBidsView{Float64}};
    has_profile_bids::Bool = false,
    is_virtual_reservoir = false,
)
    dimension_dict = get_dimension_dict_from_reader(bids_view.reader)
    if is_virtual_reservoir
        virtual_reservoirs = index_of_elements(inputs, VirtualReservoir)
        number_elements = length(virtual_reservoirs)
    else
        bidding_groups = index_of_elements(inputs, BiddingGroup)
        number_elements = length(bidding_groups)
    end

    valid_segments_per_timeseries = zeros(Int, number_elements)

    if iterate_nash_equilibrium(inputs)
        return ones(Int, number_elements)
    end

    # Check if the dimension of subperiod is 0
    if size(bids_view.data, 4) == 0
        return valid_segments_per_timeseries
    end

    if has_profile_bids
        segments = 1:dimension_dict[:profile]
    else
        segments = 1:dimension_dict[:bid_segment]
    end

    tol = 1e-6

    if is_virtual_reservoir
        for vr in 1:number_elements
            for segment in reverse(segments)
                if any(.!isapprox.(bids_view.data[vr, :, segment], 0.0; atol = tol))
                    valid_segments_per_timeseries[vr] = segment
                    break
                end
            end
        end
    else
        for bg in 1:number_elements
            for segment in reverse(segments)
                if any(.!isapprox.(bids_view.data[bg, :, segment, :], 0.0; atol = tol))
                    valid_segments_per_timeseries[bg] = segment
                    break
                end
            end
        end
    end

    return valid_segments_per_timeseries
end

function generate_individual_bids_files(inputs::AbstractInputs)
    period_suffix = "_period_$(inputs.args.period)"

    quantity_file = joinpath(
        output_path(inputs),
        "bidding_group_energy_bid" * period_suffix,
    )
    bidding_groups =
        index_of_elements(inputs, BiddingGroup; filters = [has_generation_besides_virtual_reservoirs])
    initialize_bids_view_from_external_file!(
        inputs.time_series.quantity_bid,
        inputs,
        quantity_file;
        expected_unit = "MWh",
        possible_expected_dimensions = [
            [:period, :scenario, :subperiod, :bid_segment],
        ],
        bidding_groups_to_read = bidding_group_label(inputs)[bidding_groups],
        buses_to_read = bus_label(inputs),
    )

    price_file = joinpath(
        output_path(inputs),
        "bidding_group_price_bid" * period_suffix,
    )
    initialize_bids_view_from_external_file!(
        inputs.time_series.price_bid,
        inputs,
        price_file;
        expected_unit = raw"$/MWh",
        possible_expected_dimensions = [
            [:period, :scenario, :subperiod, :bid_segment],
        ],
        bidding_groups_to_read = bidding_group_label(inputs)[bidding_groups],
        buses_to_read = bus_label(inputs),
    )

    no_markup_price_file = joinpath(
        output_path(inputs),
        "bidding_group_no_markup_price_bid" * period_suffix,
    )
    initialize_bids_view_from_external_file!(
        inputs.time_series.no_markup_price_bid,
        inputs,
        no_markup_price_file;
        expected_unit = raw"$/MWh",
        possible_expected_dimensions = [
            [:period, :scenario, :subperiod, :bid_segment],
        ],
        bidding_groups_to_read = bidding_group_label(inputs)[bidding_groups],
        buses_to_read = bus_label(inputs),
    )

    for asset_owner_index in index_of_elements(inputs, AssetOwner)
        write_individual_bids_files(inputs, asset_owner_index; use_no_markup_price = false)
        write_individual_bids_files(inputs, asset_owner_index; use_no_markup_price = true)
    end
end

function write_individual_bids_files(
    inputs::AbstractInputs,
    asset_owner_index::Int;
    use_no_markup_price::Bool = false,
)
    bidding_groups = index_of_elements(inputs, BiddingGroup)
    buses = index_of_elements(inputs, Bus)

    price_data = if use_no_markup_price
        inputs.time_series.no_markup_price_bid
    else
        inputs.time_series.price_bid
    end

    bidding_group_indexes_to_read = findall(isequal(asset_owner_index), bidding_group_asset_owner_index(inputs))

    filename = if use_no_markup_price
        "$(asset_owner_label(inputs, asset_owner_index))_no_markup_bids_period_$(inputs.args.period).csv"
    else
        "$(asset_owner_label(inputs, asset_owner_index))_bids_period_$(inputs.args.period).csv"
    end

    df_length =
        length(bidding_group_indexes_to_read) * length(buses) * number_of_subperiods(inputs) *
        number_of_scenarios(inputs) * maximum_number_of_bg_bidding_segments(inputs)

    period_column = ones(Int, df_length) * inputs.args.period
    scenario_column = zeros(Int, df_length)
    subperiod_column = zeros(Int, df_length)
    bid_segment_column = zeros(Int, df_length)
    bus_column = Vector{String}(undef, df_length)
    bidding_group_column = Vector{String}(undef, df_length)
    price_column = zeros(df_length)
    quantity_column = zeros(df_length)

    line_index = 0
    for scenario in 1:number_of_scenarios(inputs)
        # Update the time series in the external files to the current period and scenario
        read_bids_view_from_external_file!(
            inputs,
            inputs.time_series.quantity_bid;
            period = 1,
            scenario,
            has_profile_bids = false,
        )
        read_bids_view_from_external_file!(
            inputs,
            price_data;
            period = 1,
            scenario,
            has_profile_bids = false,
        )

        for subperiod in 1:number_of_subperiods(inputs), segment in 1:maximum_number_of_bg_bidding_segments(inputs)
            for bg in bidding_groups, bus in buses
                if bg in bidding_group_indexes_to_read
                    line_index += 1
                    scenario_column[line_index] = scenario
                    subperiod_column[line_index] = subperiod
                    bid_segment_column[line_index] = segment
                    bus_column[line_index] = bus_label(inputs, bus)
                    bidding_group_column[line_index] = bidding_group_label(inputs, bg)
                    price_column[line_index] = price_data[bg, bus, segment, subperiod]
                    quantity_column[line_index] = inputs.time_series.quantity_bid[bg, bus, segment, subperiod]
                end
            end
        end
    end

    df = DataFrame(;
        period = period_column,
        scenario = scenario_column,
        subperiod = subperiod_column,
        bid_segment = bid_segment_column,
        bus = bus_column,
        bidding_group = bidding_group_column,
        price = price_column,
        quantity = quantity_column,
    )

    CSV.write(joinpath(output_path(inputs), filename), df)

    return nothing
end

function generate_individual_virtual_reservoir_bids_files(inputs::AbstractInputs)
    period_suffix = "_period_$(inputs.args.period)"

    # Virtual reservoir files
    virtual_reservoir_quantity_file = joinpath(
        output_path(inputs),
        "virtual_reservoir_energy_bid" * period_suffix,
    )
    initialize_virtual_reservoir_bids_view_from_external_file!(
        inputs.time_series.virtual_reservoir_quantity_bid,
        inputs,
        virtual_reservoir_quantity_file;
        expected_unit = "MWh",
        possible_expected_dimensions = [
            [:period, :scenario, :bid_segment],
        ],
        virtual_reservoirs_to_read = virtual_reservoir_label(inputs),
        asset_owners_to_read = asset_owner_label(inputs),
    )
    virtual_reservoir_price_file = joinpath(
        output_path(inputs),
        "virtual_reservoir_price_bid" * period_suffix,
    )
    initialize_virtual_reservoir_bids_view_from_external_file!(
        inputs.time_series.virtual_reservoir_price_bid,
        inputs,
        virtual_reservoir_price_file;
        expected_unit = raw"$/MWh",
        possible_expected_dimensions = [
            [:period, :scenario, :bid_segment],
        ],
        virtual_reservoirs_to_read = virtual_reservoir_label(inputs),
        asset_owners_to_read = asset_owner_label(inputs),
    )

    for asset_owner_index in index_of_elements(inputs, AssetOwner)
        write_individual_virtual_reservoir_bids_files(inputs, asset_owner_index)
    end
end

function write_individual_virtual_reservoir_bids_files(
    inputs::AbstractInputs,
    asset_owner_index::Int,
)
    virtual_reservoirs = index_of_elements(inputs, VirtualReservoir)

    filename = "$(asset_owner_label(inputs, asset_owner_index))_virtual_reservoir_bids_period_$(inputs.args.period).csv"

    df_length =
        length(virtual_reservoirs) * number_of_scenarios(inputs) *
        maximum_number_of_vr_bidding_segments(inputs)

    period_column = ones(Int, df_length) * inputs.args.period
    scenario_column = zeros(Int, df_length)
    bid_segment_column = zeros(Int, df_length)
    virtual_reservoir_column = Vector{String}(undef, df_length)
    price_column = zeros(df_length)
    quantity_column = zeros(df_length)

    line_index = 0
    for scenario in 1:number_of_scenarios(inputs)
        # Update the time series in the external files to the current period and scenario
        read_virtual_reservoir_bids_view_from_external_file!(
            inputs,
            inputs.time_series.virtual_reservoir_quantity_bid;
            period = 1,
            scenario,
        )
        read_virtual_reservoir_bids_view_from_external_file!(
            inputs,
            inputs.time_series.virtual_reservoir_price_bid;
            period = 1,
            scenario,
        )

        for segment in 1:maximum_number_of_vr_bidding_segments(inputs)
            for vr in virtual_reservoirs
                line_index += 1
                scenario_column[line_index] = scenario
                bid_segment_column[line_index] = segment
                virtual_reservoir_column[line_index] = virtual_reservoir_label(inputs, vr)
                price_column[line_index] =
                    inputs.time_series.virtual_reservoir_price_bid[vr, asset_owner_index, segment]
                quantity_column[line_index] =
                    inputs.time_series.virtual_reservoir_quantity_bid[vr, asset_owner_index, segment]
            end
        end
    end

    df = DataFrame(;
        period = period_column,
        scenario = scenario_column,
        bid_segment = bid_segment_column,
        virtual_reservoir = virtual_reservoir_column,
        price = price_column,
        quantity = quantity_column,
    )

    CSV.write(joinpath(output_path(inputs), filename), df)

    return nothing
end

function adjust_quantity_bid_for_ex_post!(
    inputs::Inputs,
    run_time_options::RunTimeOptions,
    quantity_bid_series::IARA.BidsView{Float64},
    subscenario::Int,
)
    if !is_market_clearing(inputs) || is_ex_ante_problem(run_time_options) || !read_ex_post_renewable_file(inputs) ||
       maximum_number_of_bg_bidding_segments(inputs) == 0
        return nothing
    end

    bidding_group_indexes = index_of_elements(inputs, BiddingGroup)

    adjustment_factors = ones(size(quantity_bid_series))

    for bg in bidding_group_indexes
        # Check if the bidding group has ex post auto adjustment enabled
        if bidding_group_ex_post_adjust(inputs, bg) == BiddingGroup_ExPostAdjustMode.NO_ADJUSTMENT
            continue
        end
        # Check if the bidding group has hydro units
        # If the bidding group has hydro units, we skip the adjustment
        if bidding_group_has_hydro_units(inputs, bg) &&
           clearing_hydro_representation(inputs) ==
           Configurations_VirtualReservoirBidProcessing.IGNORE_VIRTUAL_RESERVOIRS
            continue
        end
        for bus in 1:number_of_elements(inputs, Bus)
            for bds in 1:number_of_bg_valid_bidding_segments(inputs, bg)
                for blk in subperiods(inputs)
                    if bidding_group_ex_post_adjust(inputs, bg) ==
                       BiddingGroup_ExPostAdjustMode.PROPORTIONAL_TO_EX_POST_GENERATION_OVER_EX_ANTE_GENERATION
                        # Set the clearing model subproblem to ex_ante or ex_post to calculate the energy upper bound
                        run_time_options =
                            RunTimeOptions(; clearing_model_subproblem = RunTime_ClearingSubproblem.EX_ANTE_PHYSICAL)
                        total_energy_ex_ante = sum_units_energy_ub_per_bg(
                            inputs,
                            run_time_options,
                            bg,
                            bus,
                            blk,
                            subscenario,
                        )
                        total_demand_ex_ante = sum_demand_per_bg(
                            inputs,
                            run_time_options,
                            bg,
                            bus,
                            blk,
                            subscenario,
                        )
                    elseif bidding_group_ex_post_adjust(inputs, bg) ==
                           BiddingGroup_ExPostAdjustMode.PROPORTIONAL_TO_EX_POST_GENERATION_OVER_EX_ANTE_BID
                        total_energy_ex_ante = max(sum(quantity_bid_series.data[bg, bus, :, blk]), 0.0)
                        total_demand_ex_ante = min(sum(quantity_bid_series.data[bg, bus, :, blk]), 0.0)
                    end
                    run_time_options =
                        RunTimeOptions(; clearing_model_subproblem = RunTime_ClearingSubproblem.EX_POST_PHYSICAL)
                    total_energy_ex_post = sum_units_energy_ub_per_bg(
                        inputs,
                        run_time_options,
                        bg,
                        bus,
                        blk,
                        subscenario,
                    )
                    total_demand_ex_post = sum_demand_per_bg(
                        inputs,
                        run_time_options,
                        bg,
                        bus,
                        blk,
                        subscenario,
                    )
                    if quantity_bid_series.data[bg, bus, bds, blk] > 0.0
                        if total_energy_ex_ante == 0.0
                            adjustment_factors[bg, bus, bds, blk] = 0.0
                        else
                            adjustment_factors[bg, bus, bds, blk] =
                                total_energy_ex_post / total_energy_ex_ante
                        end
                    elseif quantity_bid_series.data[bg, bus, bds, blk] < 0.0
                        if total_demand_ex_ante == 0.0
                            adjustment_factors[bg, bus, bds, blk] = 0.0
                        else
                            adjustment_factors[bg, bus, bds, blk] =
                                total_demand_ex_post / total_demand_ex_ante
                        end
                    end
                end
            end
        end
    end

    quantity_bid_series.data .*= adjustment_factors

    return nothing
end

function sum_units_energy_ub_per_bg(
    inputs::Inputs,
    run_time_options::RunTimeOptions,
    bg::Int,
    bus::Int,
    subperiod::Int,
    subscenario::Int;
)
    thermal_units = index_of_elements(inputs, ThermalUnit; run_time_options, filters = [is_existing])
    renewable_units = index_of_elements(inputs, RenewableUnit; run_time_options, filters = [is_existing])
    battery_units = index_of_elements(inputs, BatteryUnit; run_time_options, filters = [is_existing])
    hydro_units = index_of_elements(inputs, HydroUnit; run_time_options, filters = [is_existing])

    thermal_energy_ub = sum(
        thermal_unit_max_generation(inputs, t) *
        subperiod_duration_in_hours(inputs, subperiod) for t in thermal_units
        if thermal_unit_bus_index(inputs, t) == bus &&
        thermal_unit_bidding_group_index(inputs, t) == bg;
        init = 0.0,
    )

    renewable_energy_ub = sum(
        renewable_unit_max_generation(inputs, r) * subperiod_duration_in_hours(inputs, subperiod) *
        time_series_renewable_generation(inputs, run_time_options; subscenario)[r, subperiod]
        for r in renewable_units
        if renewable_unit_bus_index(inputs, r) == bus &&
        renewable_unit_bidding_group_index(inputs, r) == bg;
        init = 0.0,
    )

    battery_energy_ub = sum(
        battery_unit_max_capacity(inputs, b) *
        subperiod_duration_in_hours(inputs, subperiod) for b in battery_units
        if battery_unit_bus_index(inputs, b) == bus &&
        battery_unit_bidding_group_index(inputs, b) == bg;
        init = 0.0,
    )

    # TODO: Implement hydro energy upper bound
    hydro_energy_ub = 0.0

    return thermal_energy_ub + renewable_energy_ub + battery_energy_ub + hydro_energy_ub
end

function sum_demand_per_bg(
    inputs::Inputs,
    run_time_options::RunTimeOptions,
    bg::Int,
    bus::Int,
    subperiod::Int,
    subscenario::Int;
)
    demand_units = index_of_elements(inputs, DemandUnit; run_time_options, filters = [is_existing])

    total_demand =
        -sum(
            demand_unit_max_demand(inputs, d) * subperiod_duration_in_hours(inputs, subperiod) *
            time_series_demand(inputs, run_time_options; subscenario)[d, subperiod]
            for d in demand_units
            if demand_unit_bus_index(inputs, d) == bus &&
            demand_unit_bidding_group_index(inputs, d) == bg;
            init = 0.0,
        )

    return total_demand
end

function update_number_of_segments_for_heuristic_bids!(inputs::Inputs)
    if iterate_nash_equilibrium(inputs)
        update_number_of_bg_valid_bidding_segments!(inputs, ones(Int, number_of_elements(inputs, BiddingGroup)))
        update_maximum_number_of_bg_bidding_segments!(inputs, 1)
    end
    if generate_heuristic_bids_for_clearing(inputs)
        number_of_bg_bid_segments = number_of_bidding_group_bid_segments_for_heuristic_bids(inputs)
        update_number_of_bg_valid_bidding_segments!(inputs, number_of_bg_bid_segments)
        maximum_number_of_bg_bid_segments = maximum(number_of_bg_bid_segments; init = 0)
        update_maximum_number_of_bg_bidding_segments!(inputs, maximum_number_of_bg_bid_segments)

        number_of_vr_bid_segments = number_of_virtual_reservoir_bid_segments_for_heuristic_bids(inputs)
        update_number_of_vr_valid_bidding_segments!(inputs, number_of_vr_bid_segments)
        maximum_number_of_vr_bid_segments = maximum(number_of_vr_bid_segments; init = 0)
        update_maximum_number_of_vr_bidding_segments!(inputs, maximum_number_of_vr_bid_segments)

        @info("Heuristic bids")
        @info("   Number of bidding group segments: $maximum_number_of_bg_bid_segments")
        @info("   Number of virtual reservoir segments: $maximum_number_of_vr_bid_segments")
        @info("")
    end
    return nothing
end<|MERGE_RESOLUTION|>--- conflicted
+++ resolved
@@ -748,14 +748,8 @@
         end
     end
     # Hydro representation
-<<<<<<< HEAD
-    if generate_heuristic_bids_for_clearing(inputs)
+    if generate_heuristic_bids_for_clearing(inputs) || iterate_nash_equilibrium(inputs)
         if use_virtual_reservoirs(inputs)
-=======
-    if generate_heuristic_bids_for_clearing(inputs) || iterate_nash_equilibrium(inputs)
-        if clearing_hydro_representation(inputs) ==
-           Configurations_VirtualReservoirBidProcessing.HEURISTIC_BID_FROM_WATER_VALUES
->>>>>>> 85123c63
             return false
         elseif clearing_hydro_representation(inputs) ==
                Configurations_VirtualReservoirBidProcessing.IGNORE_VIRTUAL_RESERVOIRS
