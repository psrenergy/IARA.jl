--- conflicted
+++ resolved
@@ -119,11 +119,7 @@
         "Style guide" => "style_guide.md",
         "Development guides" => "development_guides.md",
     ],
-<<<<<<< HEAD
-=======
     "IARA Platform" => "iara_platform.md",
-    "API Reference" => "api_reference.md",
->>>>>>> f5d917b5
 ]
 
 if !PDF
